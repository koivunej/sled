use std::{
    borrow::Cow,
    fmt::{self, Debug},
    ops::{self, Deref, RangeBounds},
    sync::{
        atomic::{AtomicU64, Ordering::SeqCst},
        Arc,
    },
};

use parking_lot::RwLock;

use crate::pagecache::NodeView;

use super::*;

#[derive(Debug, Clone)]
pub(crate) struct View<'g> {
    pub node_view: NodeView<'g>,
    pub pid: PageId,
    pub size: u64,
}

impl<'g> Deref for View<'g> {
    type Target = Node;

    fn deref(&self) -> &Node {
        &*self.node_view
    }
}

impl IntoIterator for &'_ Tree {
    type Item = Result<(IVec, IVec)>;
    type IntoIter = Iter;

    fn into_iter(self) -> Iter {
        self.iter()
    }
}

/// A flash-sympathetic persistent lock-free B+ tree
///
/// # Examples
///
/// ```
/// # fn main() -> Result<(), Box<dyn std::error::Error>> {
/// use sled::{open, IVec};
///
/// # let _ = std::fs::remove_dir_all("db");
/// let t = open("db")?;
/// t.insert(b"yo!", b"v1".to_vec());
/// assert_eq!(t.get(b"yo!"), Ok(Some(IVec::from(b"v1"))));
///
/// // Atomic compare-and-swap.
/// t.compare_and_swap(
///     b"yo!",      // key
///     Some(b"v1"), // old value, None for not present
///     Some(b"v2"), // new value, None for delete
/// )?;
///
/// // Iterates over key-value pairs, starting at the given key.
/// let scan_key: &[u8] = b"a non-present key before yo!";
/// let mut iter = t.range(scan_key..);
/// assert_eq!(
///     iter.next().unwrap(),
///     Ok((IVec::from(b"yo!"), IVec::from(b"v2")))
/// );
/// assert_eq!(iter.next(), None);
///
/// t.remove(b"yo!");
/// assert_eq!(t.get(b"yo!"), Ok(None));
/// # let _ = std::fs::remove_dir_all("db");
/// # Ok(()) }
/// ```
#[derive(Clone)]
pub struct Tree(pub(crate) Arc<TreeInner>);

#[allow(clippy::module_name_repetitions)]
pub struct TreeInner {
    pub(crate) tree_id: IVec,
    pub(crate) context: Context,
    pub(crate) subscribers: Subscribers,
    pub(crate) root: AtomicU64,
    pub(crate) concurrency_control: ConcurrencyControl,
    pub(crate) merge_operator: RwLock<Option<Box<dyn MergeOperator>>>,
}

impl Deref for Tree {
    type Target = TreeInner;

    fn deref(&self) -> &TreeInner {
        &self.0
    }
}

#[allow(unsafe_code)]
unsafe impl Send for Tree {}

#[allow(unsafe_code)]
unsafe impl Sync for Tree {}

impl Tree {
    #[doc(hidden)]
    #[deprecated(since = "0.24.2", note = "replaced by `Tree::insert`")]
    pub fn set<K, V>(&self, key: K, value: V) -> Result<Option<IVec>>
    where
        K: AsRef<[u8]>,
        IVec: From<V>,
    {
        self.insert(key, value)
    }

    /// Insert a key to a new value, returning the last value if it
    /// was set.
    ///
    /// # Examples
    ///
    /// ```
    /// # fn main() -> Result<(), Box<dyn std::error::Error>> {
    /// use sled::{Config, IVec};
    /// let config = Config::new().temporary(true);
    /// let t = config.open()?;
    ///
    /// assert_eq!(t.insert(&[1, 2, 3], vec![0]), Ok(None));
    /// assert_eq!(t.insert(&[1, 2, 3], vec![1]), Ok(Some(IVec::from(&[0]))));
    /// # Ok(()) }
    /// ```
    pub fn insert<K, V>(&self, key: K, value: V) -> Result<Option<IVec>>
    where
        K: AsRef<[u8]>,
        IVec: From<V>,
    {
        let value = IVec::from(value);
        let mut guard = pin();
        let _ = self.concurrency_control.read(&guard);
        loop {
            trace!("setting key {:?}", key.as_ref());
            if let Ok(res) =
                self.insert_inner(key.as_ref(), Some(value.clone()), &mut guard)?
            {
                return Ok(res);
            }
        }
    }

    pub(crate) fn insert_inner(
        &self,
        key: &[u8],
        mut value: Option<IVec>,
        guard: &mut Guard,
    ) -> Result<Abortable<Option<IVec>>> {
        let _measure = Measure::new(&M.tree_set);

        let View { node_view, pid, .. } =
            self.view_for_key(key.as_ref(), guard)?;

        let mut subscriber_reservation = self.subscribers.reserve(&key);

        let (encoded_key, last_value) = node_view.node_kv_pair(key.as_ref());

<<<<<<< HEAD
            let (encoded_key, last_value) =
                node_view.node_kv_pair(key.as_ref());

            if let Some(ref last_value) = last_value {
                if *last_value == value {
                    // short-circuit due to identical value

                    // we clone last_value rather than
                    // returning the passed-in value
                    // because we may be able to save
                    // memory.
                    return Ok(Some(last_value.clone()));
                }
            }

            let frag = Link::Set(encoded_key, value.clone());
            let link = self.context.pagecache.link(
                pid,
                node_view.0,
                frag.clone(),
                guard,
            )?;
            if let Ok(_new_cas_key) = link {
                // success
                if let Some(res) = subscriber_reservation.take() {
                    let event = subscriber::Event::Insert {
=======
        if value == last_value {
            // short-circuit a no-op set or delete
            return Ok(Ok(value))
        }

        let frag = if let Some(value) = value.clone() {
            Link::Set(encoded_key, value)
        } else {
            Link::Del(encoded_key)
        };

        let link = self.context.pagecache.link(
            pid,
            node_view.0,
            frag.clone(),
            guard,
        )?;

        if let Ok(_new_cas_key) = link {
            // success
            if let Some(res) = subscriber_reservation.take() {
                let event = if let Some(value) = value.take() {
                    subscriber::Event::Insert {
>>>>>>> 061f37e8
                        key: key.as_ref().into(),
                        value,
                    }
                } else {
                    subscriber::Event::Remove { key: key.as_ref().into() }
                };

                res.complete(&event);
            }

            guard.writeset.push(pid);

            return Ok(Ok(last_value));
        }

        M.tree_looped();
        Ok(Err(Abort))
    }

    /// Perform a multi-key serializable transaction.
    ///
    /// # Examples
    ///
    /// ```
    /// # use sled::{transaction::TransactionResult, Config};
    ///
    /// # fn main() -> TransactionResult<()> {
    ///
    /// let config = Config::new().temporary(true);
    /// let db = config.open()?;
    ///
    /// // Use write-only transactions as a writebatch:
    /// db.transaction(|db| {
    ///     db.insert(b"k1", b"cats")?;
    ///     db.insert(b"k2", b"dogs")?;
    ///     Ok(())
    /// })?;
    ///
    /// // Atomically swap two items:
    /// db.transaction(|db| {
    ///     let v1_option = db.remove(b"k1")?;
    ///     let v1 = v1_option.unwrap();
    ///     let v2_option = db.remove(b"k2")?;
    ///     let v2 = v2_option.unwrap();
    ///
    ///     db.insert(b"k1", v2)?;
    ///     db.insert(b"k2", v1)?;
    ///
    ///     Ok(())
    /// })?;
    ///
    /// assert_eq!(&db.get(b"k1")?.unwrap(), b"dogs");
    /// assert_eq!(&db.get(b"k2")?.unwrap(), b"cats");
    /// # Ok(())
    /// # }
    /// ```
    ///
    /// A transaction may return information from
    /// an intentionally-cancelled transaction by using
    /// the abort function inside the closure in
    /// combination with the try operator.
    ///
    /// ```
    /// use sled::{transaction::{abort, TransactionError, TransactionResult}, Config};
    ///
    /// #[derive(Debug, PartialEq)]
    /// struct MyBullshitError;
    ///
    /// fn main() -> TransactionResult<(), MyBullshitError> {
    ///     let config = Config::new().temporary(true);
    ///     let db = config.open()?;
    ///
    ///     // Use write-only transactions as a writebatch:
    ///     let res = db.transaction(|db| {
    ///         db.insert(b"k1", b"cats")?;
    ///         db.insert(b"k2", b"dogs")?;
    ///         // aborting will cause all writes to roll-back.
    ///         if true {
    ///             abort(MyBullshitError)?;
    ///         }
    ///         Ok(42)
    ///     }).unwrap_err();
    ///
    ///     assert_eq!(res, TransactionError::Abort(MyBullshitError));
    ///     assert_eq!(db.get(b"k1")?, None);
    ///     assert_eq!(db.get(b"k2")?, None);
    ///
    ///     Ok(())
    /// }
    /// ```
    ///
    ///
    /// Transactions also work on tuples of `Tree`s,
    /// preserving serializable ACID semantics!
    /// In this example, we treat two trees like a
    /// work queue, atomically apply updates to
    /// data and move them from the unprocessed `Tree`
    /// to the processed `Tree`.
    ///
    /// ```
    /// # use sled::transaction::TransactionResult;
    /// # fn main() -> TransactionResult<()> {
    /// use sled::{Config, Transactional};
    ///
    /// let config = Config::new().temporary(true);
    /// let db = config.open()?;
    ///
    /// let unprocessed = db.open_tree(b"unprocessed items")?;
    /// let processed = db.open_tree(b"processed items")?;
    ///
    /// // An update somehow gets into the tree, which we
    /// // later trigger the atomic processing of.
    /// unprocessed.insert(b"k3", b"ligers")?;
    ///
    /// // Atomically process the new item and move it
    /// // between `Tree`s.
    /// (&unprocessed, &processed)
    ///     .transaction(|(unprocessed, processed)| {
    ///         let unprocessed_item = unprocessed.remove(b"k3")?.unwrap();
    ///         let mut processed_item = b"yappin' ".to_vec();
    ///         processed_item.extend_from_slice(&unprocessed_item);
    ///         processed.insert(b"k3", processed_item)?;
    ///         Ok(())
    ///     })?;
    ///
    /// assert_eq!(unprocessed.get(b"k3").unwrap(), None);
    /// assert_eq!(&processed.get(b"k3").unwrap().unwrap(), b"yappin' ligers");
    /// # Ok(()) }
    /// ```
    pub fn transaction<F, A, E>(
        &self,
        f: F,
    ) -> transaction::TransactionResult<A, E>
    where
        F: Fn(
            &transaction::TransactionalTree,
        ) -> transaction::ConflictableTransactionResult<A, E>,
    {
        Transactional::transaction(&self, f)
    }

    /// Create a new batched update that can be
    /// atomically applied.
    ///
    /// It is possible to apply a `Batch` in a transaction
    /// as well, which is the way you can apply a `Batch`
    /// to multiple `Tree`s atomically.
    ///
    /// # Examples
    ///
    /// ```
    /// use sled::{Batch, open};
    ///
    /// # fn main() -> Result<(), Box<dyn std::error::Error>> {
    /// # let _ = std::fs::remove_dir_all("batch_db");
    /// let db = open("batch_db")?;
    /// db.insert("key_0", "val_0")?;
    ///
    /// let mut batch = Batch::default();
    /// batch.insert("key_a", "val_a");
    /// batch.insert("key_b", "val_b");
    /// batch.insert("key_c", "val_c");
    /// batch.remove("key_0");
    ///
    /// db.apply_batch(batch)?;
    /// // key_0 no longer exists, and key_a, key_b, and key_c
    /// // now do exist.
    /// # let _ = std::fs::remove_dir_all("batch_db");
    /// # Ok(()) }
    /// ```
    pub fn apply_batch(&self, batch: Batch) -> Result<()> {
        let _ = self.concurrency_control.write();
        let mut guard = pin();
        self.apply_batch_inner(batch, &mut guard)
    }

    pub(crate) fn apply_batch_inner(
        &self,
        batch: Batch,
        guard: &mut Guard,
    ) -> Result<()> {
        let peg = self.context.pin_log(guard)?;
        for (k, v_opt) in batch.writes {
<<<<<<< HEAD
            if let Some(v) = v_opt {
                self.insert_inner(k, v, guard)?;
            } else {
                self.remove_inner(k, guard)?;
            }
=======
            let _old = self.insert_inner(&k, v_opt, guard)?;
>>>>>>> 061f37e8
        }

        // when the peg drops, it ensures all updates
        // written to the log since its creation are
        // recovered atomically
        peg.seal_batch()
    }

    /// Retrieve a value from the `Tree` if it exists.
    ///
    /// # Examples
    ///
    /// ```
    /// # fn main() -> Result<(), Box<dyn std::error::Error>> {
    /// use sled::{Config, IVec};
    /// let config = Config::new().temporary(true);
    /// let t = config.open()?;
    ///
    /// t.insert(&[0], vec![0])?;
    /// assert_eq!(t.get(&[0]), Ok(Some(IVec::from(vec![0]))));
    /// assert_eq!(t.get(&[1]), Ok(None));
    /// # Ok(()) }
    /// ```
    pub fn get<K: AsRef<[u8]>>(&self, key: K) -> Result<Option<IVec>> {
        let mut guard = pin();
        let _ = self.concurrency_control.read(&guard);
        loop {
            if let Ok(get) = self.get_inner(key.as_ref(), &mut guard)? {
                return Ok(get);
            }
        }
    }

    pub(crate) fn get_inner(
        &self,
        key: &[u8],
        guard: &mut Guard,
    ) -> Result<Abortable<Option<IVec>>> {
        let _measure = Measure::new(&M.tree_get);

        trace!("getting key {:?}", key.as_ref());

        let View { node_view, pid, .. } = self.view_for_key(key.as_ref(), guard)?;

        let pair = node_view.leaf_pair_for_key(key.as_ref());
        let val = pair.map(|kv| kv.1.clone());

        guard.readset.push(pid);

        Ok(Ok(val))
    }

    #[doc(hidden)]
    #[deprecated(since = "0.24.2", note = "replaced by `Tree::remove`")]
    pub fn del<K: AsRef<[u8]>>(&self, key: K) -> Result<Option<IVec>> {
        self.remove(key)
    }

    /// Delete a value, returning the old value if it existed.
    ///
    /// # Examples
    ///
    /// ```
    /// # fn main() -> Result<(), Box<dyn std::error::Error>> {
    /// let config = sled::Config::new().temporary(true);
    /// let t = config.open()?;
    /// t.insert(&[1], vec![1]);
    /// assert_eq!(t.remove(&[1]), Ok(Some(sled::IVec::from(vec![1]))));
    /// assert_eq!(t.remove(&[1]), Ok(None));
    /// # Ok(()) }
    /// ```
    pub fn remove<K: AsRef<[u8]>>(&self, key: K) -> Result<Option<IVec>> {
        let mut guard = pin();
        let _ = self.concurrency_control.read(&guard);
        loop {
            trace!("removing key {:?}", key.as_ref());

            if let Ok(res) = self.insert_inner(key.as_ref(), None, &mut guard)? {
                return Ok(res);
            }
        }
    }

    /// Compare and swap. Capable of unique creation, conditional modification,
    /// or deletion. If old is `None`, this will only set the value if it
    /// doesn't exist yet. If new is `None`, will delete the value if old is
    /// correct. If both old and new are `Some`, will modify the value if
    /// old is correct.
    ///
    /// It returns `Ok(Ok(()))` if operation finishes successfully.
    ///
    /// If it fails it returns:
    ///     - `Ok(Err(CompareAndSwapError(current, proposed)))` if operation
    ///       failed to setup a new value. `CompareAndSwapError` contains
    ///       current and proposed values.
    ///     - `Err(Error::Unsupported)` if the database is opened in read-only
    ///       mode.
    ///
    /// # Examples
    ///
    /// ```
    /// # fn main() -> Result<(), Box<dyn std::error::Error>> {
    /// let config = sled::Config::new().temporary(true);
    /// let t = config.open()?;
    ///
    /// // unique creation
    /// assert_eq!(
    ///     t.compare_and_swap(&[1], None as Option<&[u8]>, Some(&[10])),
    ///     Ok(Ok(()))
    /// );
    ///
    /// // conditional modification
    /// assert_eq!(
    ///     t.compare_and_swap(&[1], Some(&[10]), Some(&[20])),
    ///     Ok(Ok(()))
    /// );
    ///
    /// // failed conditional modification -- the current value is returned in
    /// // the error variant
    /// let operation = t.compare_and_swap(&[1], Some(&[30]), Some(&[40]));
    /// assert!(operation.is_ok()); // the operation succeeded
    /// let modification = operation.unwrap();
    /// assert!(modification.is_err());
    /// let actual_value = modification.unwrap_err();
    /// assert_eq!(actual_value.current.map(|ivec| ivec.to_vec()), Some(vec![20]));
    ///
    /// // conditional deletion
    /// assert_eq!(
    ///     t.compare_and_swap(&[1], Some(&[20]), None as Option<&[u8]>),
    ///     Ok(Ok(()))
    /// );
    /// assert_eq!(t.get(&[1]), Ok(None));
    /// # Ok(()) }
    /// ```
    #[allow(clippy::needless_pass_by_value)]
    pub fn compare_and_swap<K, OV, NV>(
        &self,
        key: K,
        old: Option<OV>,
        new: Option<NV>,
    ) -> CompareAndSwapResult
    where
        K: AsRef<[u8]>,
        OV: AsRef<[u8]>,
        IVec: From<NV>,
    {
        trace!("cas'ing key {:?}", key.as_ref());
        let _measure = Measure::new(&M.tree_cas);

        let guard = pin();
        let _ = self.concurrency_control.read(&guard);

        let new = new.map(IVec::from);

        // we need to retry caps until old != cur, since just because
        // cap fails it doesn't mean our value was changed.
        loop {
            let View { pid, node_view, .. } =
                self.view_for_key(key.as_ref(), &guard)?;

            let (encoded_key, current_value) =
                node_view.node_kv_pair(key.as_ref());
            let matches = match (old.as_ref(), &current_value) {
                (None, None) => true,
                (Some(o), Some(ref c)) => o.as_ref() == &**c,
                _ => false,
            };

            if !matches {
                return Ok(Err(CompareAndSwapError {
                    current: current_value,
                    proposed: new,
                }));
            }

            let mut subscriber_reservation = self.subscribers.reserve(&key);

            let frag = if let Some(ref new) = new {
                Link::Set(encoded_key, new.clone())
            } else {
                Link::Del(encoded_key)
            };
            let link =
                self.context.pagecache.link(pid, node_view.0, frag, &guard)?;

            if link.is_ok() {
                if let Some(res) = subscriber_reservation.take() {
                    let event = if let Some(new) = new {
                        subscriber::Event::Insert {
                            key: key.as_ref().into(),
                            value: new,
                        }
                    } else {
                        subscriber::Event::Remove { key: key.as_ref().into() }
                    };

                    res.complete(&event);
                }

                return Ok(Ok(()));
            }
            M.tree_looped();
        }
    }

    /// Fetch the value, apply a function to it and return the result.
    ///
    /// # Note
    ///
    /// This may call the function multiple times if the value has been
    /// changed from other threads in the meantime.
    ///
    /// # Examples
    ///
    /// ```
    /// # fn main() -> Result<(), Box<dyn std::error::Error>> {
    /// use sled::{Config, Error, IVec};
    /// use std::convert::TryInto;
    ///
    /// let config = Config::new().temporary(true);
    /// let tree = config.open()?;
    ///
    /// fn u64_to_ivec(number: u64) -> IVec {
    ///     IVec::from(number.to_be_bytes().to_vec())
    /// }
    ///
    /// let zero = u64_to_ivec(0);
    /// let one = u64_to_ivec(1);
    /// let two = u64_to_ivec(2);
    /// let three = u64_to_ivec(3);
    ///
    /// fn increment(old: Option<&[u8]>) -> Option<Vec<u8>> {
    ///     let number = match old {
    ///         Some(bytes) => {
    ///             let array: [u8; 8] = bytes.try_into().unwrap();
    ///             let number = u64::from_be_bytes(array);
    ///             number + 1
    ///         }
    ///         None => 0,
    ///     };
    ///
    ///     Some(number.to_be_bytes().to_vec())
    /// }
    ///
    /// assert_eq!(tree.update_and_fetch("counter", increment), Ok(Some(zero)));
    /// assert_eq!(tree.update_and_fetch("counter", increment), Ok(Some(one)));
    /// assert_eq!(tree.update_and_fetch("counter", increment), Ok(Some(two)));
    /// assert_eq!(tree.update_and_fetch("counter", increment), Ok(Some(three)));
    /// # Ok(()) }
    /// ```
    pub fn update_and_fetch<K, V, F>(
        &self,
        key: K,
        mut f: F,
    ) -> Result<Option<IVec>>
    where
        K: AsRef<[u8]>,
        F: FnMut(Option<&[u8]>) -> Option<V>,
        IVec: From<V>,
    {
        let key_ref = key.as_ref();
        let mut current = self.get(key_ref)?;

        loop {
            let tmp = current.as_ref().map(AsRef::as_ref);
            let next = f(tmp).map(IVec::from);
            match self.compare_and_swap::<_, _, IVec>(
                key_ref,
                tmp,
                next.clone(),
            )? {
                Ok(()) => return Ok(next),
                Err(CompareAndSwapError { current: cur, .. }) => {
                    current = cur;
                }
            }
        }
    }

    /// Fetch the value, apply a function to it and return the previous value.
    ///
    /// # Note
    ///
    /// This may call the function multiple times if the value has been
    /// changed from other threads in the meantime.
    ///
    /// # Examples
    ///
    /// ```
    /// # fn main() -> Result<(), Box<dyn std::error::Error>> {
    /// use sled::{Config, Error, IVec};
    /// use std::convert::TryInto;
    ///
    /// let config = Config::new().temporary(true);
    /// let tree = config.open()?;
    ///
    /// fn u64_to_ivec(number: u64) -> IVec {
    ///     IVec::from(number.to_be_bytes().to_vec())
    /// }
    ///
    /// let zero = u64_to_ivec(0);
    /// let one = u64_to_ivec(1);
    /// let two = u64_to_ivec(2);
    ///
    /// fn increment(old: Option<&[u8]>) -> Option<Vec<u8>> {
    ///     let number = match old {
    ///         Some(bytes) => {
    ///             let array: [u8; 8] = bytes.try_into().unwrap();
    ///             let number = u64::from_be_bytes(array);
    ///             number + 1
    ///         }
    ///         None => 0,
    ///     };
    ///
    ///     Some(number.to_be_bytes().to_vec())
    /// }
    ///
    /// assert_eq!(tree.fetch_and_update("counter", increment), Ok(None));
    /// assert_eq!(tree.fetch_and_update("counter", increment), Ok(Some(zero)));
    /// assert_eq!(tree.fetch_and_update("counter", increment), Ok(Some(one)));
    /// assert_eq!(tree.fetch_and_update("counter", increment), Ok(Some(two)));
    /// # Ok(()) }
    /// ```
    pub fn fetch_and_update<K, V, F>(
        &self,
        key: K,
        mut f: F,
    ) -> Result<Option<IVec>>
    where
        K: AsRef<[u8]>,
        F: FnMut(Option<&[u8]>) -> Option<V>,
        IVec: From<V>,
    {
        let key_ref = key.as_ref();
        let mut current = self.get(key_ref)?;

        loop {
            let tmp = current.as_ref().map(AsRef::as_ref);
            let next = f(tmp);
            match self.compare_and_swap(key_ref, tmp, next)? {
                Ok(()) => return Ok(current),
                Err(CompareAndSwapError { current: cur, .. }) => {
                    current = cur;
                }
            }
        }
    }

    /// Subscribe to `Event`s that happen to keys that have
    /// the specified prefix. Events for particular keys are
    /// guaranteed to be witnessed in the same order by all
    /// threads, but threads may witness different interleavings
    /// of `Event`s across different keys. If subscribers don't
    /// keep up with new writes, they will cause new writes
    /// to block. There is a buffer of 1024 items per
    /// `Subscriber`. This can be used to build reactive
    /// and replicated systems.
    ///
    /// `Subscriber` implements both `Iterator<Item = Event>`
    /// and `Future<Output=Option<Event>>`
    ///
    /// # Examples
    ///
    /// Synchronous, blocking subscriber:
    /// ```
    /// # fn main() -> Result<(), Box<dyn std::error::Error>> {
    /// use sled::{Config, Event};
    /// let config = Config::new().temporary(true);
    ///
    /// let tree = config.open()?;
    ///
    /// // watch all events by subscribing to the empty prefix
    /// let mut subscriber = tree.watch_prefix(vec![]);
    ///
    /// let tree_2 = tree.clone();
    /// let thread = std::thread::spawn(move || {
    ///     tree.insert(vec![0], vec![1])
    /// });
    ///
    /// // `Subscription` implements `Iterator<Item=Event>`
    /// for event in subscriber.take(1) {
    ///     match event {
    ///         Event::Insert{ key, value } => assert_eq!(key.as_ref(), &[0]),
    ///         Event::Remove {key } => {}
    ///     }
    /// }
    ///
    /// # thread.join().unwrap();
    /// # Ok(()) }
    /// ```
    /// Aynchronous, non-blocking subscriber:
    ///
    /// `Subscription` implements `Future<Output=Option<Event>>`.
    ///
    /// `while let Some(event) = (&mut subscriber).await { /* use it */ }`
    pub fn watch_prefix<P: AsRef<[u8]>>(&self, prefix: P) -> Subscriber {
        self.subscribers.register(prefix.as_ref())
    }

    /// Synchronously flushes all dirty IO buffers and calls
    /// fsync. If this succeeds, it is guaranteed that all
    /// previous writes will be recovered if the system
    /// crashes. Returns the number of bytes flushed during
    /// this call.
    ///
    /// Flushing can take quite a lot of time, and you should
    /// measure the performance impact of using it on
    /// realistic sustained workloads running on realistic
    /// hardware.
    pub fn flush(&self) -> Result<usize> {
        self.context.pagecache.flush()
    }

    /// Asynchronously flushes all dirty IO buffers
    /// and calls fsync. If this succeeds, it is
    /// guaranteed that all previous writes will
    /// be recovered if the system crashes. Returns
    /// the number of bytes flushed during this call.
    ///
    /// Flushing can take quite a lot of time, and you
    /// should measure the performance impact of
    /// using it on realistic sustained workloads
    /// running on realistic hardware.
    pub async fn flush_async(&self) -> Result<usize> {
        let pagecache = self.context.pagecache.clone();
        if let Some(result) = threadpool::spawn(move || pagecache.flush()).await
        {
            result
        } else {
            Err(Error::ReportableBug(
                "threadpool failed to complete \
                action before shutdown"
                    .to_string(),
            ))
        }
    }

    /// Returns `true` if the `Tree` contains a value for
    /// the specified key.
    ///
    /// # Examples
    ///
    /// ```
    /// # fn main() -> Result<(), Box<dyn std::error::Error>> {
    /// let config = sled::Config::new().temporary(true);
    /// let t = config.open()?;
    ///
    /// t.insert(&[0], vec![0])?;
    /// assert!(t.contains_key(&[0])?);
    /// assert!(!t.contains_key(&[1])?);
    /// # Ok(()) }
    /// ```
    pub fn contains_key<K: AsRef<[u8]>>(&self, key: K) -> Result<bool> {
        self.get(key).map(|v| v.is_some())
    }

    /// Retrieve the key and value before the provided key,
    /// if one exists.
    ///
    /// # Examples
    ///
    /// ```
    /// # fn main() -> Result<(), Box<dyn std::error::Error>> {
    /// use sled::{Config, IVec};
    /// let config = Config::new().temporary(true);
    /// let tree = config.open()?;
    ///
    /// for i in 0..10 {
    ///     tree.insert(&[i], vec![i])
    ///         .expect("should write successfully");
    /// }
    ///
    /// assert_eq!(tree.get_lt(&[]), Ok(None));
    /// assert_eq!(tree.get_lt(&[0]), Ok(None));
    /// assert_eq!(
    ///     tree.get_lt(&[1]),
    ///     Ok(Some((IVec::from(&[0]), IVec::from(&[0]))))
    /// );
    /// assert_eq!(
    ///     tree.get_lt(&[9]),
    ///     Ok(Some((IVec::from(&[8]), IVec::from(&[8]))))
    /// );
    /// assert_eq!(
    ///     tree.get_lt(&[10]),
    ///     Ok(Some((IVec::from(&[9]), IVec::from(&[9]))))
    /// );
    /// assert_eq!(
    ///     tree.get_lt(&[255]),
    ///     Ok(Some((IVec::from(&[9]), IVec::from(&[9]))))
    /// );
    /// # Ok(()) }
    /// ```
    pub fn get_lt<K>(&self, key: K) -> Result<Option<(IVec, IVec)>>
    where
        K: AsRef<[u8]>,
    {
        let _measure = Measure::new(&M.tree_get);
        let guard = pin();
        let _ = self.concurrency_control.read(&guard);
        self.range(..key).next_back().transpose()
    }

    /// Retrieve the next key and value from the `Tree` after the
    /// provided key.
    ///
    /// # Note
    /// The order follows the Ord implementation for `Vec<u8>`:
    ///
    /// `[] < [0] < [255] < [255, 0] < [255, 255] ...`
    ///
    /// To retain the ordering of numerical types use big endian reprensentation
    ///
    /// # Examples
    ///
    /// ```
    /// # fn main() -> Result<(), Box<dyn std::error::Error>> {
    /// use sled::{Config, IVec};
    /// let config = Config::new().temporary(true);
    /// let tree = config.open()?;
    ///
    /// for i in 0..10 {
    ///     tree.insert(&[i], vec![i])?;
    /// }
    ///
    /// assert_eq!(
    ///     tree.get_gt(&[]),
    ///     Ok(Some((IVec::from(&[0]), IVec::from(&[0]))))
    /// );
    /// assert_eq!(
    ///     tree.get_gt(&[0]),
    ///     Ok(Some((IVec::from(&[1]), IVec::from(&[1]))))
    /// );
    /// assert_eq!(
    ///     tree.get_gt(&[1]),
    ///     Ok(Some((IVec::from(&[2]), IVec::from(&[2]))))
    /// );
    /// assert_eq!(
    ///     tree.get_gt(&[8]),
    ///     Ok(Some((IVec::from(&[9]), IVec::from(&[9]))))
    /// );
    /// assert_eq!(tree.get_gt(&[9]), Ok(None));
    ///
    /// tree.insert(500u16.to_be_bytes(), vec![10]);
    /// assert_eq!(
    ///     tree.get_gt(&499u16.to_be_bytes()),
    ///     Ok(Some((IVec::from(&500u16.to_be_bytes()), IVec::from(&[10]))))
    /// );
    /// # Ok(()) }
    /// ```
    pub fn get_gt<K>(&self, key: K) -> Result<Option<(IVec, IVec)>>
    where
        K: AsRef<[u8]>,
    {
        let _measure = Measure::new(&M.tree_get);
        let guard = pin();
        let _ = self.concurrency_control.read(&guard);
        self.range((ops::Bound::Excluded(key), ops::Bound::Unbounded))
            .next()
            .transpose()
    }

    /// Merge state directly into a given key's value using the
    /// configured merge operator. This allows state to be written
    /// into a value directly, without any read-modify-write steps.
    /// Merge operators can be used to implement arbitrary data
    /// structures.
    ///
    /// Calling `merge` will return an `Unsupported` error if it
    /// is called without first setting a merge operator function.
    ///
    /// Merge operators are shared by all instances of a particular
    /// `Tree`. Different merge operators may be set on different
    /// `Tree`s.
    ///
    /// # Examples
    ///
    /// ```
    /// # fn main() -> Result<(), Box<dyn std::error::Error>> {
    /// use sled::{Config, IVec};
    ///
    /// fn concatenate_merge(
    ///   _key: &[u8],               // the key being merged
    ///   old_value: Option<&[u8]>,  // the previous value, if one existed
    ///   merged_bytes: &[u8]        // the new bytes being merged in
    /// ) -> Option<Vec<u8>> {       // set the new value, return None to delete
    ///   let mut ret = old_value
    ///     .map(|ov| ov.to_vec())
    ///     .unwrap_or_else(|| vec![]);
    ///
    ///   ret.extend_from_slice(merged_bytes);
    ///
    ///   Some(ret)
    /// }
    ///
    /// let config = Config::new()
    ///   .temporary(true);
    ///
    /// let tree = config.open()?;
    /// tree.set_merge_operator(concatenate_merge);
    ///
    /// let k = b"k1";
    ///
    /// tree.insert(k, vec![0]);
    /// tree.merge(k, vec![1]);
    /// tree.merge(k, vec![2]);
    /// assert_eq!(tree.get(k), Ok(Some(IVec::from(vec![0, 1, 2]))));
    ///
    /// // Replace previously merged data. The merge function will not be called.
    /// tree.insert(k, vec![3]);
    /// assert_eq!(tree.get(k), Ok(Some(IVec::from(vec![3]))));
    ///
    /// // Merges on non-present values will cause the merge function to be called
    /// // with `old_value == None`. If the merge function returns something (which it
    /// // does, in this case) a new value will be inserted.
    /// tree.remove(k);
    /// tree.merge(k, vec![4]);
    /// assert_eq!(tree.get(k), Ok(Some(IVec::from(vec![4]))));
    /// # Ok(()) }
    /// ```
    pub fn merge<K, V>(&self, key: K, value: V) -> Result<Option<IVec>>
    where
        K: AsRef<[u8]>,
        V: AsRef<[u8]>,
    {
        let guard = pin();
        let _ = self.concurrency_control.read(&guard);
        loop {
            if let Ok(merge) = self.merge_inner(key.as_ref(), value.as_ref())? {
                return Ok(merge);
            }
        }
    }

    pub(crate) fn merge_inner(
        &self,
        key: &[u8],
        value: &[u8],
    ) -> Result<Abortable<Option<IVec>>> {
        trace!("merging key {:?}", key.as_ref());
        let _measure = Measure::new(&M.tree_merge);

        let merge_operator_opt = self.merge_operator.read();

        if merge_operator_opt.is_none() {
            return Err(Error::Unsupported(
                "must set a merge operator on this Tree \
                 before calling merge by calling \
                 Tree::set_merge_operator"
                    .to_owned(),
            ));
        }

        let merge_operator = merge_operator_opt.as_ref().unwrap();

        loop {
            let guard = pin();
            let View { pid, node_view, .. } =
                self.view_for_key(key.as_ref(), &guard)?;

            let (encoded_key, current_value) =
                node_view.node_kv_pair(key.as_ref());
            let tmp = current_value.as_ref().map(AsRef::as_ref);
            let new = merge_operator(key.as_ref(), tmp, value.as_ref())
                .map(IVec::from);

            let mut subscriber_reservation = self.subscribers.reserve(&key);

            let frag = if let Some(ref new) = new {
                Link::Set(encoded_key, new.clone())
            } else {
                Link::Del(encoded_key)
            };
            let link =
                self.context.pagecache.link(pid, node_view.0, frag, &guard)?;

            if link.is_ok() {
                if let Some(res) = subscriber_reservation.take() {
                    let event = if let Some(new) = &new {
                        subscriber::Event::Insert {
                            key: key.as_ref().into(),
                            value: new.clone(),
                        }
                    } else {
                        subscriber::Event::Remove { key: key.as_ref().into() }
                    };

                    res.complete(&event);
                }

                return Ok(Ok(new));
            }
            M.tree_looped();
        }
    }

    /// Sets a merge operator for use with the `merge` function.
    ///
    /// Merge state directly into a given key's value using the
    /// configured merge operator. This allows state to be written
    /// into a value directly, without any read-modify-write steps.
    /// Merge operators can be used to implement arbitrary data
    /// structures.
    ///
    /// # Panics
    ///
    /// Calling `merge` will panic if no merge operator has been
    /// configured.
    ///
    /// # Examples
    ///
    /// ```
    /// # fn main() -> Result<(), Box<dyn std::error::Error>> {
    /// use sled::{Config, IVec};
    ///
    /// fn concatenate_merge(
    ///   _key: &[u8],               // the key being merged
    ///   old_value: Option<&[u8]>,  // the previous value, if one existed
    ///   merged_bytes: &[u8]        // the new bytes being merged in
    /// ) -> Option<Vec<u8>> {       // set the new value, return None to delete
    ///   let mut ret = old_value
    ///     .map(|ov| ov.to_vec())
    ///     .unwrap_or_else(|| vec![]);
    ///
    ///   ret.extend_from_slice(merged_bytes);
    ///
    ///   Some(ret)
    /// }
    ///
    /// let config = Config::new()
    ///   .temporary(true);
    ///
    /// let tree = config.open()?;
    /// tree.set_merge_operator(concatenate_merge);
    ///
    /// let k = b"k1";
    ///
    /// tree.insert(k, vec![0]);
    /// tree.merge(k, vec![1]);
    /// tree.merge(k, vec![2]);
    /// assert_eq!(tree.get(k), Ok(Some(IVec::from(vec![0, 1, 2]))));
    ///
    /// // Replace previously merged data. The merge function will not be called.
    /// tree.insert(k, vec![3]);
    /// assert_eq!(tree.get(k), Ok(Some(IVec::from(vec![3]))));
    ///
    /// // Merges on non-present values will cause the merge function to be called
    /// // with `old_value == None`. If the merge function returns something (which it
    /// // does, in this case) a new value will be inserted.
    /// tree.remove(k);
    /// tree.merge(k, vec![4]);
    /// assert_eq!(tree.get(k), Ok(Some(IVec::from(vec![4]))));
    /// # Ok(()) }
    /// ```
    pub fn set_merge_operator(
        &self,
        merge_operator: impl MergeOperator + 'static,
    ) {
        let mut mo_write = self.merge_operator.write();
        *mo_write = Some(Box::new(merge_operator));
    }

    /// Create a double-ended iterator over the tuples of keys and
    /// values in this tree.
    ///
    /// # Examples
    ///
    /// ```
    /// # fn main() -> Result<(), Box<dyn std::error::Error>> {
    /// use sled::{Config, IVec};
    /// let config = Config::new().temporary(true);
    /// let t = config.open()?;
    /// t.insert(&[1], vec![10]);
    /// t.insert(&[2], vec![20]);
    /// t.insert(&[3], vec![30]);
    /// let mut iter = t.iter();
    /// assert_eq!(
    ///     iter.next().unwrap(),
    ///     Ok((IVec::from(&[1]), IVec::from(&[10])))
    /// );
    /// assert_eq!(
    ///     iter.next().unwrap(),
    ///     Ok((IVec::from(&[2]), IVec::from(&[20])))
    /// );
    /// assert_eq!(
    ///     iter.next().unwrap(),
    ///     Ok((IVec::from(&[3]), IVec::from(&[30])))
    /// );
    /// assert_eq!(iter.next(), None);
    /// # Ok(()) }
    /// ```
    pub fn iter(&self) -> Iter {
        self.range::<Vec<u8>, _>(..)
    }

    /// Create a double-ended iterator over tuples of keys and values,
    /// where the keys fall within the specified range.
    ///
    /// # Examples
    ///
    /// ```
    /// # fn main() -> Result<(), Box<dyn std::error::Error>> {
    /// use sled::{Config, IVec};
    /// let config = Config::new().temporary(true);
    /// let t = config.open()?;
    ///
    /// t.insert(&[0], vec![0])?;
    /// t.insert(&[1], vec![10])?;
    /// t.insert(&[2], vec![20])?;
    /// t.insert(&[3], vec![30])?;
    /// t.insert(&[4], vec![40])?;
    /// t.insert(&[5], vec![50])?;
    ///
    /// let start: &[u8] = &[2];
    /// let end: &[u8] = &[4];
    /// let mut r = t.range(start..end);
    /// assert_eq!(r.next().unwrap(), Ok((IVec::from(&[2]), IVec::from(&[20]))));
    /// assert_eq!(r.next().unwrap(), Ok((IVec::from(&[3]), IVec::from(&[30]))));
    /// assert_eq!(r.next(), None);
    ///
    /// let mut r = t.range(start..end).rev();
    /// assert_eq!(r.next().unwrap(), Ok((IVec::from(&[3]), IVec::from(&[30]))));
    /// assert_eq!(r.next().unwrap(), Ok((IVec::from(&[2]), IVec::from(&[20]))));
    /// assert_eq!(r.next(), None);
    /// # Ok(()) }
    /// ```
    pub fn range<K, R>(&self, range: R) -> Iter
    where
        K: AsRef<[u8]>,
        R: RangeBounds<K>,
    {
        let lo = match range.start_bound() {
            ops::Bound::Included(start) => {
                ops::Bound::Included(IVec::from(start.as_ref()))
            }
            ops::Bound::Excluded(start) => {
                ops::Bound::Excluded(IVec::from(start.as_ref()))
            }
            ops::Bound::Unbounded => ops::Bound::Included(IVec::from(&[])),
        };

        let hi = match range.end_bound() {
            ops::Bound::Included(end) => {
                ops::Bound::Included(IVec::from(end.as_ref()))
            }
            ops::Bound::Excluded(end) => {
                ops::Bound::Excluded(IVec::from(end.as_ref()))
            }
            ops::Bound::Unbounded => ops::Bound::Unbounded,
        };

        Iter {
            tree: self.clone(),
            hi,
            lo,
            cached_node: None,
            going_forward: true,
        }
    }

    /// Create an iterator over tuples of keys and values,
    /// where the all the keys starts with the given prefix.
    ///
    /// # Examples
    ///
    /// ```
    /// # fn main() -> Result<(), Box<dyn std::error::Error>> {
    /// use sled::{Config, IVec};
    /// let config = Config::new().temporary(true);
    /// let t = config.open()?;
    ///
    /// t.insert(&[0, 0, 0], vec![0, 0, 0])?;
    /// t.insert(&[0, 0, 1], vec![0, 0, 1])?;
    /// t.insert(&[0, 0, 2], vec![0, 0, 2])?;
    /// t.insert(&[0, 0, 3], vec![0, 0, 3])?;
    /// t.insert(&[0, 1, 0], vec![0, 1, 0])?;
    /// t.insert(&[0, 1, 1], vec![0, 1, 1])?;
    ///
    /// let prefix: &[u8] = &[0, 0];
    /// let mut r = t.scan_prefix(prefix);
    /// assert_eq!(
    ///     r.next(),
    ///     Some(Ok((IVec::from(&[0, 0, 0]), IVec::from(&[0, 0, 0]))))
    /// );
    /// assert_eq!(
    ///     r.next(),
    ///     Some(Ok((IVec::from(&[0, 0, 1]), IVec::from(&[0, 0, 1]))))
    /// );
    /// assert_eq!(
    ///     r.next(),
    ///     Some(Ok((IVec::from(&[0, 0, 2]), IVec::from(&[0, 0, 2]))))
    /// );
    /// assert_eq!(
    ///     r.next(),
    ///     Some(Ok((IVec::from(&[0, 0, 3]), IVec::from(&[0, 0, 3]))))
    /// );
    /// assert_eq!(r.next(), None);
    /// # Ok(()) }
    /// ```
    pub fn scan_prefix<P>(&self, prefix: P) -> Iter
    where
        P: AsRef<[u8]>,
    {
        let prefix_ref = prefix.as_ref();
        let mut upper = prefix_ref.to_vec();

        while let Some(last) = upper.pop() {
            if last < u8::max_value() {
                upper.push(last + 1);
                return self.range(prefix_ref..&upper);
            }
        }

        self.range(prefix..)
    }

    /// Atomically removes the maximum item in the `Tree` instance.
    ///
    /// # Examples
    ///
    /// ```
    /// # fn main() -> Result<(), Box<dyn std::error::Error>> {
    /// use sled::{Config, IVec};
    /// let config = Config::new().temporary(true);
    /// let t = config.open()?;
    ///
    /// t.insert(&[0], vec![0])?;
    /// t.insert(&[1], vec![10])?;
    /// t.insert(&[2], vec![20])?;
    /// t.insert(&[3], vec![30])?;
    /// t.insert(&[4], vec![40])?;
    /// t.insert(&[5], vec![50])?;
    ///
    /// assert_eq!(&t.pop_max()?.unwrap().0, &[5]);
    /// assert_eq!(&t.pop_max()?.unwrap().0, &[4]);
    /// assert_eq!(&t.pop_max()?.unwrap().0, &[3]);
    /// assert_eq!(&t.pop_max()?.unwrap().0, &[2]);
    /// assert_eq!(&t.pop_max()?.unwrap().0, &[1]);
    /// assert_eq!(&t.pop_max()?.unwrap().0, &[0]);
    /// assert_eq!(t.pop_max()?, None);
    /// # Ok(()) }
    /// ```
    pub fn pop_max(&self) -> Result<Option<(IVec, IVec)>> {
        loop {
            if let Some(first_res) = self.iter().next_back() {
                let first = first_res?;
                if self
                    .compare_and_swap::<_, _, &[u8]>(
                        &first.0,
                        Some(&first.1),
                        None,
                    )
                    .is_ok()
                {
                    return Ok(Some(first));
                }
            // try again
            } else {
                return Ok(None);
            }
        }
    }

    /// Atomically removes the minimum item in the `Tree` instance.
    ///
    /// # Examples
    ///
    /// ```
    /// # fn main() -> Result<(), Box<dyn std::error::Error>> {
    /// use sled::{Config, IVec};
    /// let config = Config::new().temporary(true);
    /// let t = config.open()?;
    ///
    /// t.insert(&[0], vec![0])?;
    /// t.insert(&[1], vec![10])?;
    /// t.insert(&[2], vec![20])?;
    /// t.insert(&[3], vec![30])?;
    /// t.insert(&[4], vec![40])?;
    /// t.insert(&[5], vec![50])?;
    ///
    /// assert_eq!(&t.pop_min()?.unwrap().0, &[0]);
    /// assert_eq!(&t.pop_min()?.unwrap().0, &[1]);
    /// assert_eq!(&t.pop_min()?.unwrap().0, &[2]);
    /// assert_eq!(&t.pop_min()?.unwrap().0, &[3]);
    /// assert_eq!(&t.pop_min()?.unwrap().0, &[4]);
    /// assert_eq!(&t.pop_min()?.unwrap().0, &[5]);
    /// assert_eq!(t.pop_min()?, None);
    /// # Ok(()) }
    /// ```
    pub fn pop_min(&self) -> Result<Option<(IVec, IVec)>> {
        loop {
            if let Some(first_res) = self.iter().next() {
                let first = first_res?;
                if self
                    .compare_and_swap::<_, _, &[u8]>(
                        &first.0,
                        Some(&first.1),
                        None,
                    )
                    .is_ok()
                {
                    return Ok(Some(first));
                }
            // try again
            } else {
                return Ok(None);
            }
        }
    }

    /// Returns the number of elements in this tree.
    ///
    /// Beware: performs a full O(n) scan under the hood.
    ///
    /// # Examples
    ///
    /// ```
    /// # fn main() -> Result<(), Box<dyn std::error::Error>> {
    /// let config = sled::Config::new().temporary(true);
    /// let t = config.open()?;
    /// t.insert(b"a", vec![0]);
    /// t.insert(b"b", vec![1]);
    /// assert_eq!(t.len(), 2);
    /// # Ok(()) }
    /// ```
    pub fn len(&self) -> usize {
        self.iter().count()
    }

    /// Returns `true` if the `Tree` contains no elements.
    pub fn is_empty(&self) -> bool {
        self.iter().next().is_none()
    }

    /// Clears the `Tree`, removing all values.
    ///
    /// Note that this is not atomic.
    pub fn clear(&self) -> Result<()> {
        for k in self.iter().keys() {
            let key = k?;
            let _old = self.remove(key)?;
        }
        Ok(())
    }

    /// Returns the name of the tree.
    pub fn name(&self) -> IVec {
        self.tree_id.clone()
    }

    /// Returns the CRC32 of all keys and values
    /// in this Tree.
    ///
    /// This is O(N) and locks the underlying tree
    /// for the duration of the entire scan.
    pub fn checksum(&self) -> Result<u32> {
        let mut hasher = crc32fast::Hasher::new();
        let mut iter = self.iter();
        let _ = self.concurrency_control.write();
        while let Some(kv_res) = iter.next_inner() {
            let (k, v) = kv_res?;
            hasher.update(&k);
            hasher.update(&v);
        }
        Ok(hasher.finalize())
    }

    fn split_node<'g>(
        &self,
        view: &View<'g>,
        parent_view: &Option<View<'g>>,
        root_pid: PageId,
        guard: &'g Guard,
    ) -> Result<()> {
        trace!("splitting node {}", view.pid);
        // split node
        let (mut lhs, rhs) = view.deref().clone().split();
        let rhs_lo = rhs.lo.clone();

        // install right side
        let (rhs_pid, rhs_ptr) = self.context.pagecache.allocate(rhs, guard)?;

        // replace node, pointing next to installed right
        lhs.next = Some(rhs_pid);
        let replace = self.context.pagecache.replace(
            view.pid,
            view.node_view.0,
            lhs,
            guard,
        )?;
        M.tree_child_split_attempt();
        if replace.is_err() {
            // if we failed, don't follow through with the
            // parent split or root hoist.
            let _new_stack = self
                .context
                .pagecache
                .free(rhs_pid, rhs_ptr, guard)?
                .expect("could not free allocated page");
            return Ok(());
        }
        M.tree_child_split_success();

        // either install parent split or hoist root
        if let Some(parent_view) = parent_view {
            M.tree_parent_split_attempt();
            let mut parent: Node = parent_view.deref().clone();
            let split_applied = parent.parent_split(&rhs_lo, rhs_pid);

            if !split_applied {
                // due to deep races, it's possible for the
                // parent to already have a node for this lo key.
                // if this is the case, we can skip the parent split
                // because it's probably going to fail anyway.
                return Ok(());
            }

            let replace = self.context.pagecache.replace(
                parent_view.pid,
                parent_view.node_view.0,
                parent,
                guard,
            )?;
            if replace.is_ok() {
                M.tree_parent_split_success();
            } else {
                // Parent splits are an optimization
                // so we don't need to care if we
                // failed.
            }
        } else {
            let _ = self.root_hoist(root_pid, rhs_pid, rhs_lo, guard)?;
        }

        Ok(())
    }

    fn root_hoist<'g>(
        &self,
        from: PageId,
        to: PageId,
        at: IVec,
        guard: &'g Guard,
    ) -> Result<bool> {
        M.tree_root_split_attempt();
        // hoist new root, pointing to lhs & rhs

        let new_root = Node::new_hoisted_root(from, at, to);

        let (new_root_pid, new_root_ptr) =
            self.context.pagecache.allocate(new_root, guard)?;
        debug!("allocated pid {} in root_hoist", new_root_pid);

        debug_delay();

        let cas = self.context.pagecache.cas_root_in_meta(
            &self.tree_id,
            Some(from),
            Some(new_root_pid),
            guard,
        )?;
        if cas.is_ok() {
            debug!("root hoist from {} to {} successful", from, new_root_pid);
            M.tree_root_split_success();

            // we spin in a cas loop because it's possible
            // 2 threads are at this point, and we don't want
            // to cause roots to diverge between meta and
            // our version.
            while self.root.compare_and_swap(from, new_root_pid, SeqCst) != from
            {
            }

            Ok(true)
        } else {
            debug!(
                "root hoist from {} to {} failed: {:?}",
                from, new_root_pid, cas
            );
            let _new_stack = self
                .context
                .pagecache
                .free(new_root_pid, new_root_ptr, guard)?
                .expect("could not free allocated page");

            Ok(false)
        }
    }

    pub(crate) fn view_for_pid<'g>(
        &self,
        pid: PageId,
        guard: &'g Guard,
    ) -> Result<Option<View<'g>>> {
        loop {
            let node_view_opt = self.context.pagecache.get(pid, guard)?;
            // if let Some((tree_ptr, ref leaf, size)) = &frag_opt {
            if let Some(node_view) = &node_view_opt {
                let size = node_view.0.log_size();
                let view = View { node_view: *node_view, pid, size };
                if view.merging_child.is_some() {
                    self.merge_node(&view, view.merging_child.unwrap(), guard)?;
                } else {
                    return Ok(Some(view));
                }
            } else {
                return Ok(None);
            }
        }
    }

    // Returns the traversal path, completing any observed
    // partially complete splits or merges along the way.
    //
    // We intentionally leave the cyclometric complexity
    // high because attempts to split it up have made
    // the inherent complexity of the operation more
    // challenging to understand.
    #[allow(clippy::cognitive_complexity)]
    pub(crate) fn view_for_key<'g, K>(
        &self,
        key: K,
        guard: &'g Guard,
    ) -> Result<View<'g>>
    where
        K: AsRef<[u8]>,
    {
        #[cfg(any(test, feature = "lock_free_delays"))]
        const MAX_LOOPS: usize = usize::max_value();

        #[cfg(not(any(test, feature = "lock_free_delays")))]
        const MAX_LOOPS: usize = 1_000_000;

        let _measure = Measure::new(&M.tree_traverse);

        let mut cursor = self.root.load(SeqCst);
        let mut root_pid = cursor;
        let mut parent_view = None;
        let mut unsplit_parent = None;
        let mut took_leftmost_branch = false;

        macro_rules! retry {
            () => {
                trace!(
                    "retrying at line {} when cursor was {}",
                    line!(),
                    cursor
                );
                cursor = self.root.load(SeqCst);
                root_pid = cursor;
                parent_view = None;
                unsplit_parent = None;
                took_leftmost_branch = false;
                continue;
            };
        }

        for _ in 0..MAX_LOOPS {
            if cursor == u64::max_value() {
                // this collection has been explicitly removed
                return Err(Error::CollectionNotFound(self.tree_id.clone()));
            }

            let node_opt = self.view_for_pid(cursor, guard)?;

            let view = if let Some(view) = node_opt {
                view
            } else {
                retry!();
            };

            // When we encounter a merge intention, we collaboratively help out
            if view.merging_child.is_some() {
                self.merge_node(&view, view.merging_child.unwrap(), guard)?;
                retry!();
            } else if view.merging {
                // we missed the parent merge intention due to a benign race,
                // so go around again and try to help out if necessary
                retry!();
            }

            let overshot = key.as_ref() < view.lo.as_ref();
            let undershot =
                key.as_ref() >= view.hi.as_ref() && !view.hi.is_empty();

            if overshot {
                // merge interfered, reload root and retry
                retry!();
            }

            if view.should_split() {
                self.split_node(&view, &parent_view, root_pid, guard)?;
                retry!();
            }

            if undershot {
                // half-complete split detect & completion
                cursor = view.next.expect(
                    "if our hi bound is not Inf (inity), \
                     we should have a right sibling",
                );
                if unsplit_parent.is_none() && parent_view.is_some() {
                    unsplit_parent = parent_view.clone();
                } else if parent_view.is_none() && view.lo.is_empty() {
                    assert!(unsplit_parent.is_none());
                    assert_eq!(view.pid, root_pid);
                    // we have found a partially-split root
                    if self.root_hoist(
                        root_pid,
                        view.next.unwrap(),
                        view.hi.clone(),
                        guard,
                    )? {
                        M.tree_root_split_success();
                        retry!();
                    }
                }
                continue;
            } else if let Some(unsplit_parent) = unsplit_parent.take() {
                // we have found the proper page for
                // our cooperative parent split
                let mut parent: Node = unsplit_parent.deref().clone();
                let split_applied =
                    parent.parent_split(view.lo.as_ref(), cursor);

                if !split_applied {
                    // due to deep races, it's possible for the
                    // parent to already have a node for this lo key.
                    // if this is the case, we can skip the parent split
                    // because it's probably going to fail anyway.
                    retry!();
                }

                M.tree_parent_split_attempt();
                let replace = self.context.pagecache.replace(
                    unsplit_parent.pid,
                    unsplit_parent.node_view.0,
                    parent,
                    guard,
                )?;
                if replace.is_ok() {
                    M.tree_parent_split_success();
                }
            }

            // detect whether a node is mergeable, and begin
            // the merge process.
            // NB we can never begin merging a node that is
            // the leftmost child of an index, because it
            // would be merged into a different index, which
            // would add considerable complexity to this already
            // fairly complex implementation.
            if view.should_merge() && !took_leftmost_branch {
                if let Some(ref mut parent) = parent_view {
                    assert!(parent.merging_child.is_none());
                    if parent.can_merge_child() {
                        let frag = Link::ParentMergeIntention(cursor);

                        let link = self.context.pagecache.link(
                            parent.pid,
                            parent.node_view.0,
                            frag,
                            guard,
                        )?;

                        if let Ok(new_parent_ptr) = link {
                            parent.node_view = NodeView(new_parent_ptr);
                            self.merge_node(parent, cursor, guard)?;
                            retry!();
                        }
                    }
                }
            }

            if view.data.is_index() {
                let next = view.index_next_node(key.as_ref());
                took_leftmost_branch = next.0 == 0;
                parent_view = Some(view);
                cursor = next.1;
            } else {
                assert!(!overshot && !undershot);
                return Ok(view);
            }
        }
        panic!(
            "cannot find pid {} in view_for_key, looking for key {:?} in tree",
            cursor,
            key.as_ref(),
        );
    }

    fn cap_merging_child<'g>(
        &'g self,
        child_pid: PageId,
        guard: &'g Guard,
    ) -> Result<Option<View<'g>>> {
        // Get the child node and try to install a `MergeCap` frag.
        // In case we succeed, we break, otherwise we try from the start.
        loop {
            let mut child_view = if let Some(child_view) =
                self.view_for_pid(child_pid, guard)?
            {
                child_view
            } else {
                // the child was already freed, meaning
                // somebody completed this whole loop already
                return Ok(None);
            };

            if child_view.merging {
                trace!("child pid {} already merging", child_pid);
                return Ok(Some(child_view));
            }

            let install_frag = self.context.pagecache.link(
                child_pid,
                child_view.node_view.0,
                Link::ChildMergeCap,
                guard,
            )?;
            match install_frag {
                Ok(new_ptr) => {
                    trace!("child pid {} merge capped", child_pid);
                    child_view.node_view = NodeView(new_ptr);
                    return Ok(Some(child_view));
                }
                Err(Some((_, _))) => {
                    trace!(
                        "child pid {} merge cap failed, retrying",
                        child_pid
                    );
                    continue;
                }
                Err(None) => {
                    trace!("child pid {} already freed", child_pid);
                    return Ok(None);
                }
            }
        }
    }

    fn install_parent_merge<'g>(
        &self,
        parent_view: &View<'g>,
        child_pid: PageId,
        guard: &'g Guard,
    ) -> Result<bool> {
        let mut parent_view = Cow::Borrowed(parent_view);
        loop {
            let linked = self.context.pagecache.link(
                parent_view.pid,
                parent_view.node_view.0,
                Link::ParentMergeConfirm,
                guard,
            )?;
            match linked {
                Ok(_) => {
                    trace!(
                        "ParentMergeConfirm succeeded on parent pid {}, \
                         now freeing child pid {}",
                        parent_view.pid,
                        child_pid
                    );
                    return Ok(true);
                }
                Err(None) => {
                    trace!(
                        "ParentMergeConfirm \
                         failed on (now freed) parent pid {}",
                        parent_view.pid
                    );
                    return Ok(false);
                }
                Err(_) => {
                    let new_parent_view = if let Some(new_parent_view) =
                        self.view_for_pid(parent_view.pid, guard)?
                    {
                        trace!(
                            "failed to confirm merge \
                             on parent pid {}, trying again",
                            parent_view.pid
                        );
                        new_parent_view
                    } else {
                        trace!(
                            "failed to confirm merge \
                             on parent pid {}, which was freed",
                            parent_view.pid
                        );
                        return Ok(false);
                    };

                    if new_parent_view.merging_child != Some(child_pid) {
                        trace!(
                            "someone else must have already \
                             completed the merge, and now the \
                             merging child for parent pid {} is {:?}",
                            new_parent_view.pid,
                            new_parent_view.merging_child
                        );
                        return Ok(false);
                    }

                    parent_view = Cow::Owned(new_parent_view);
                }
            }
        }
    }

    pub(crate) fn merge_node<'g>(
        &self,
        parent_view: &View<'g>,
        child_pid: PageId,
        guard: &'g Guard,
    ) -> Result<()> {
        trace!(
            "merging child pid {} of parent pid {}",
            child_pid,
            parent_view.pid
        );

        let child_view = if let Some(merging_child) =
            self.cap_merging_child(child_pid, guard)?
        {
            merging_child
        } else {
            return Ok(());
        };

        let index = parent_view.data.index_ref().unwrap();
        let child_index =
            index.pointers.iter().position(|pid| pid == &child_pid).unwrap();

        assert_ne!(
            child_index, 0,
            "merging child must not be the \
             leftmost child of its parent"
        );

        let mut merge_index = child_index - 1;

        // we assume caller only merges when
        // the node to be merged is not the
        // leftmost child.
        let mut cursor_pid = index.pointers[merge_index];

        // searching for the left sibling to merge the target page into
        loop {
            // The only way this child could have been freed is if the original
            // merge has already been handled. Only in that case can this child
            // have been freed
            trace!(
                "cursor_pid is {} while looking for left sibling",
                cursor_pid
            );
            let cursor_view = if let Some(cursor_view) =
                self.view_for_pid(cursor_pid, guard)?
            {
                cursor_view
            } else {
                trace!(
                    "couldn't retrieve frags for freed \
                     (possibly outdated) prospective left \
                     sibling with pid {}",
                    cursor_pid
                );

                if merge_index == 0 {
                    trace!(
                        "failed to find any left sibling for \
                         merging pid {}, which means this merge \
                         must have already completed.",
                        child_pid
                    );
                    return Ok(());
                }

                merge_index -= 1;
                cursor_pid = index.pointers[merge_index];

                continue;
            };

            // This means that `cursor_node` is the node we want to replace
            if cursor_view.next == Some(child_pid) {
                trace!(
                    "found left sibling pid {} points to merging node pid {}",
                    cursor_view.pid,
                    child_pid
                );
                let cursor_node = cursor_view.node_view;

                let replacement = cursor_node.receive_merge(&child_view);
                let replace = self.context.pagecache.replace(
                    cursor_pid,
                    cursor_node.0,
                    replacement,
                    guard,
                )?;
                match replace {
                    Ok(_) => {
                        trace!(
                            "merged node pid {} into left sibling pid {}",
                            child_pid,
                            cursor_pid
                        );
                        break;
                    }
                    Err(None) => {
                        trace!(
                            "failed to merge pid {} into \
                             pid {} since pid {} doesn't exist anymore",
                            child_pid,
                            cursor_pid,
                            cursor_pid
                        );
                        return Ok(());
                    }
                    Err(_) => {
                        trace!(
                            "failed to merge pid {} into \
                             pid {} due to cas failure",
                            child_pid,
                            cursor_pid
                        );
                        continue;
                    }
                }
            } else if cursor_view.hi >= child_view.lo {
                // we overshot the node being merged,
                trace!(
                    "cursor pid {} has hi key {:?}, which is \
                     >= merging child pid {}'s lo key of {:?}, breaking",
                    cursor_pid,
                    cursor_view.hi,
                    child_pid,
                    child_view.lo
                );
                break;
            } else {
                // In case we didn't find the child, we get the next cursor node
                if let Some(next) = cursor_view.next {
                    trace!(
                        "traversing from cursor pid {} to right sibling pid {}",
                        cursor_pid,
                        next
                    );
                    cursor_pid = next;
                } else {
                    trace!(
                        "hit the right side of the tree without finding \
                         a left sibling for merging child pid {}",
                        child_pid
                    );
                    break;
                }
            }
        }

        trace!(
            "trying to install parent merge \
             confirmation of merged child pid {} for parent pid {}",
            child_pid,
            parent_view.pid
        );

        let should_continue =
            self.install_parent_merge(parent_view, child_pid, guard)?;

        if !should_continue {
            return Ok(());
        }

        match self.context.pagecache.free(
            child_pid,
            child_view.node_view.0,
            guard,
        )? {
            Ok(_) => {
                // we freed it
                trace!("freed merged pid {}", child_pid);
            }
            Err(None) => {
                // someone else freed it
                trace!("someone else freed merged pid {}", child_pid);
            }
            Err(Some(_)) => {
                trace!(
                    "someone was able to reuse freed merged pid {}",
                    child_pid
                );
                // it was reused somehow after we
                // observed it as in the merging state
                panic!(
                    "somehow the merging child was reused \
                     before all threads that witnessed its previous \
                     merge have left their epoch"
                )
            }
        }

        trace!("finished with merge of pid {}", child_pid);
        Ok(())
    }

    // Remove all pages for this tree from the underlying
    // PageCache. This will leave orphans behind if
    // the tree crashes during gc.
    pub(crate) fn gc_pages(
        &self,
        mut leftmost_chain: Vec<PageId>,
    ) -> Result<()> {
        let guard = pin();

        while let Some(mut pid) = leftmost_chain.pop() {
            loop {
                let cursor_view =
                    if let Some(view) = self.view_for_pid(pid, &guard)? {
                        view
                    } else {
                        trace!("encountered Free node while GC'ing tree");
                        break;
                    };

                let ret = self.context.pagecache.free(
                    pid,
                    cursor_view.node_view.0,
                    &guard,
                )?;

                if ret.is_ok() {
                    let next_pid = if let Some(next_pid) = cursor_view.next {
                        next_pid
                    } else {
                        break;
                    };
                    assert_ne!(pid, next_pid);
                    pid = next_pid;
                }
            }
        }

        Ok(())
    }
}

impl Debug for Tree {
    fn fmt(
        &self,
        f: &mut fmt::Formatter<'_>,
    ) -> std::result::Result<(), fmt::Error> {
        let guard = pin();

        let mut pid = self.root.load(SeqCst);
        let mut left_most = pid;
        let mut level = 0;

        f.write_str("Tree: \n\t")?;
        self.context.pagecache.fmt(f)?;
        f.write_str("\tlevel 0:\n")?;

        loop {
            let get_res = self.view_for_pid(pid, &guard);
            let node = if let Ok(Some(ref view)) = get_res {
                view.deref()
            } else {
                error!(
                    "Tree::fmt failed to read node {} \
                     that has been freed",
                    pid,
                );
                break;
            };

            write!(f, "\t\t{}: ", pid)?;
            node.fmt(f)?;
            f.write_str("\n")?;

            if let Some(next_pid) = node.next {
                pid = next_pid;
            } else {
                // we've traversed our level, time to bump down
                let left_get_res = self.view_for_pid(left_most, &guard);
                let left_node = if let Ok(Some(ref view)) = left_get_res {
                    view
                } else {
                    panic!(
                        "pagecache returned non-base node: {:?}",
                        left_get_res
                    )
                };

                match &left_node.data {
                    Data::Index(index) => {
                        if let Some(next_pid) = index.pointers.first() {
                            pid = *next_pid;
                            left_most = *next_pid;
                            level += 1;
                            f.write_str(&*format!("\n\tlevel {}:\n", level))?;
                        } else {
                            panic!("trying to debug print empty index node");
                        }
                    }
                    Data::Leaf(_items) => {
                        // we've reached the end of our tree, all leafs are on
                        // the lowest level.
                        break;
                    }
                }
            }
        }

        Ok(())
    }
}

/// Compare and swap result.
///
/// It returns `Ok(Ok(()))` if operation finishes successfully and
///     - `Ok(Err(CompareAndSwapError(current, proposed)))` if operation failed
///       to setup a new value. `CompareAndSwapError` contains current and
///       proposed values.
///     - `Err(Error::Unsupported)` if the database is opened in read-only mode.
///       otherwise.
pub type CompareAndSwapResult =
    Result<std::result::Result<(), CompareAndSwapError>>;

impl From<Error> for CompareAndSwapResult {
    fn from(error: Error) -> Self {
        Err(error)
    }
}

/// Compare and swap error.
#[derive(Debug, Clone, PartialEq, Eq, PartialOrd, Ord, Hash)]
pub struct CompareAndSwapError {
    /// The current value which caused your CAS to fail.
    pub current: Option<IVec>,
    /// Returned value that was proposed unsuccessfully.
    pub proposed: Option<IVec>,
}

impl fmt::Display for CompareAndSwapError {
    fn fmt(&self, f: &mut fmt::Formatter<'_>) -> fmt::Result {
        write!(f, "Compare and swap conflict")
    }
}

impl std::error::Error for CompareAndSwapError {}<|MERGE_RESOLUTION|>--- conflicted
+++ resolved
@@ -158,34 +158,9 @@
 
         let (encoded_key, last_value) = node_view.node_kv_pair(key.as_ref());
 
-<<<<<<< HEAD
-            let (encoded_key, last_value) =
-                node_view.node_kv_pair(key.as_ref());
-
-            if let Some(ref last_value) = last_value {
-                if *last_value == value {
-                    // short-circuit due to identical value
-
-                    // we clone last_value rather than
-                    // returning the passed-in value
-                    // because we may be able to save
-                    // memory.
-                    return Ok(Some(last_value.clone()));
-                }
-            }
-
-            let frag = Link::Set(encoded_key, value.clone());
-            let link = self.context.pagecache.link(
-                pid,
-                node_view.0,
-                frag.clone(),
-                guard,
-            )?;
-            if let Ok(_new_cas_key) = link {
-                // success
-                if let Some(res) = subscriber_reservation.take() {
-                    let event = subscriber::Event::Insert {
-=======
+        let (encoded_key, last_value) =
+            node_view.node_kv_pair(key.as_ref());
+      
         if value == last_value {
             // short-circuit a no-op set or delete
             return Ok(Ok(value))
@@ -196,7 +171,7 @@
         } else {
             Link::Del(encoded_key)
         };
-
+      
         let link = self.context.pagecache.link(
             pid,
             node_view.0,
@@ -209,7 +184,6 @@
             if let Some(res) = subscriber_reservation.take() {
                 let event = if let Some(value) = value.take() {
                     subscriber::Event::Insert {
->>>>>>> 061f37e8
                         key: key.as_ref().into(),
                         value,
                     }
@@ -393,15 +367,7 @@
     ) -> Result<()> {
         let peg = self.context.pin_log(guard)?;
         for (k, v_opt) in batch.writes {
-<<<<<<< HEAD
-            if let Some(v) = v_opt {
-                self.insert_inner(k, v, guard)?;
-            } else {
-                self.remove_inner(k, guard)?;
-            }
-=======
             let _old = self.insert_inner(&k, v_opt, guard)?;
->>>>>>> 061f37e8
         }
 
         // when the peg drops, it ensures all updates
