use std::{
    borrow::Cow,
    hash::{Hasher, Hash},
    cmp::{PartialOrd, PartialEq, Ordering, Ord},
    fmt::{self, Debug},
<<<<<<< HEAD
    ops::{self, Deref, RangeBounds, },
=======
    num::NonZeroU64,
    ops::{self, Deref, RangeBounds},
>>>>>>> aa3fcf37
    sync::atomic::Ordering::SeqCst,
};

use parking_lot::RwLock;

use crate::{atomic_shim::AtomicU64, pagecache::NodeView, *};

#[derive(Debug, Clone)]
pub(crate) struct View<'g> {
    pub node_view: NodeView<'g>,
    pub pid: PageId,
    pub size: u64,
}

impl<'g> Deref for View<'g> {
    type Target = Node;

    fn deref(&self) -> &Node {
        &*self.node_view
    }
}

impl IntoIterator for &'_ Tree {
    type Item = Result<(IVec, IVec)>;
    type IntoIter = Iter;

    fn into_iter(self) -> Iter {
        self.iter()
    }
}

/// A flash-sympathetic persistent lock-free B+ tree.
///
/// A `Tree` represents a single logical keyspace / namespace / bucket.
///
/// Separate `Trees` may be opened to separate concerns using
/// `Db::open_tree`.
///
/// `Db` implements `Deref<Target = Tree>` such that a `Db` acts
/// like the "default" `Tree`. This is the only `Tree` that cannot
/// be deleted via `Db::drop_tree`.
///
/// # Examples
///
/// ```
/// # fn main() -> Result<(), Box<dyn std::error::Error>> {
/// use sled::IVec;
///
/// # let _ = std::fs::remove_dir_all("db");
/// let db: sled::Db = sled::open("db")?;
/// db.insert(b"yo!", b"v1".to_vec());
/// assert_eq!(db.get(b"yo!"), Ok(Some(IVec::from(b"v1"))));
///
/// // Atomic compare-and-swap.
/// db.compare_and_swap(
///     b"yo!",      // key
///     Some(b"v1"), // old value, None for not present
///     Some(b"v2"), // new value, None for delete
/// )?;
///
/// // Iterates over key-value pairs, starting at the given key.
/// let scan_key: &[u8] = b"a non-present key before yo!";
/// let mut iter = db.range(scan_key..);
/// assert_eq!(
///     iter.next().unwrap(),
///     Ok((IVec::from(b"yo!"), IVec::from(b"v2")))
/// );
/// assert_eq!(iter.next(), None);
///
/// db.remove(b"yo!");
/// assert_eq!(db.get(b"yo!"), Ok(None));
///
/// let other_tree: sled::Tree = db.open_tree(b"cool db facts")?;
/// other_tree.insert(
///     b"k1",
///     &b"a Db acts like a Tree due to implementing Deref<Target = Tree>"[..]
/// )?;
/// # let _ = std::fs::remove_dir_all("db");
/// # Ok(()) }
/// ```
#[derive(Clone)]
pub struct Tree(pub(crate) Arc<TreeInner>);

impl Hash for Tree {
    fn hash<H: Hasher>(&self, state: &mut H) {
        self.0.tree_id.hash(state)
    }
}

impl PartialEq for Tree {
    fn eq(&self, other: &Self) -> bool {
        self.0.tree_id.eq(&other.0.tree_id)
    }
}

impl Eq for Tree {}

impl PartialOrd for Tree {
    fn partial_cmp(&self, other: &Self) -> Option<Ordering> {
        Some(self.cmp(other))
    }
}

impl Ord for Tree {
    fn cmp(&self, other: &Self) -> Ordering {
        self.0.tree_id.cmp(&other.0.tree_id)
    }
}

#[allow(clippy::module_name_repetitions)]
pub struct TreeInner {
    pub(crate) tree_id: IVec,
    pub(crate) context: Context,
    pub(crate) subscribers: Subscribers,
    pub(crate) root: AtomicU64,
    pub(crate) merge_operator: RwLock<Option<Box<dyn MergeOperator>>>,
}

impl Drop for TreeInner {
    fn drop(&mut self) {
        // Flush the underlying system in a loop until we
        // have flushed all dirty data.
        loop {
            match self.context.pagecache.flush() {
                Ok(0) => return,
                Ok(_) => continue,
                Err(e) => {
                    error!("failed to flush data to disk: {:?}", e);
                    return;
                }
            }
        }
    }
}

impl Deref for Tree {
    type Target = TreeInner;

    fn deref(&self) -> &TreeInner {
        &self.0
    }
}

impl Tree {
    #[doc(hidden)]
    #[deprecated(since = "0.24.2", note = "replaced by `Tree::insert`")]
    pub fn set<K, V>(&self, key: K, value: V) -> Result<Option<IVec>>
    where
        K: AsRef<[u8]>,
        V: Into<IVec>,
    {
        self.insert(key, value)
    }

    /// Insert a key to a new value, returning the last value if it
    /// was set.
    ///
    /// # Examples
    ///
    /// ```
    /// # fn main() -> Result<(), Box<dyn std::error::Error>> {
    /// # let config = sled::Config::new().temporary(true);
    /// # let db = config.open()?;
    /// assert_eq!(db.insert(&[1, 2, 3], vec![0]), Ok(None));
    /// assert_eq!(db.insert(&[1, 2, 3], vec![1]), Ok(Some(sled::IVec::from(&[0]))));
    /// # Ok(()) }
    /// ```
    pub fn insert<K, V>(&self, key: K, value: V) -> Result<Option<IVec>>
    where
        K: AsRef<[u8]>,
        V: Into<IVec>,
    {
        let value = value.into();
        let mut guard = pin();
        let _cc = concurrency_control::read();
        loop {
            trace!("setting key {:?}", key.as_ref());
            if let Ok(res) = self.insert_inner(
                key.as_ref(),
                Some(value.clone()),
                false,
                &mut guard,
            )? {
                return Ok(res);
            }
        }
    }

    pub(crate) fn insert_inner(
        &self,
        key: &[u8],
        value: Option<IVec>,
        is_transactional: bool,
        guard: &mut Guard,
    ) -> Result<Conflictable<Option<IVec>>> {
        let _measure = if value.is_some() {
            Measure::new(&M.tree_set)
        } else {
            Measure::new(&M.tree_del)
        };

        let View { node_view, pid, .. } =
            self.view_for_key(key.as_ref(), guard)?;

        let mut subscriber_reservation = if is_transactional {
            None
        } else {
            Some(self.subscribers.reserve(&key))
        };

        let (encoded_key, last_value, current_idx) = node_view.node_kv_pair(key.as_ref());
        let last_value = last_value.map(IVec::from);

        if value == last_value {
            // short-circuit a no-op set or delete
            return Ok(Ok(value));
        }

        let frag = if let Some(value) = value.clone() {
            if last_value.is_none() {
                Link::Set(encoded_key.into(), value)
            } else {
                Link::Replace(current_idx, value)
            }
        } else {
            Link::Del(current_idx)
        };

        let link =
            self.context.pagecache.link(pid, node_view.0, frag, guard)?;

        if link.is_ok() {
            // success
            if let Some(Some(res)) = subscriber_reservation.take() {
                let event = subscriber::Event::single_update(
                    self.clone(),
                    key.as_ref().into(),
                    value,
                );

                res.complete(&event);
            }

            guard.writeset.push(pid);

            Ok(Ok(last_value))
        } else {
            M.tree_looped();
            Ok(Err(Conflict))
        }
    }

    /// Create a new batched update that can be
    /// atomically applied.
    ///
    /// It is possible to apply a `Batch` in a transaction
    /// as well, which is the way you can apply a `Batch`
    /// to multiple `Tree`s atomically.
    ///
    /// # Examples
    ///
    /// ```
    /// # fn main() -> Result<(), Box<dyn std::error::Error>> {
    /// # let config = sled::Config::new().temporary(true);
    /// # let db = config.open()?;
    /// db.insert("key_0", "val_0")?;
    ///
    /// let mut batch = sled::Batch::default();
    /// batch.insert("key_a", "val_a");
    /// batch.insert("key_b", "val_b");
    /// batch.insert("key_c", "val_c");
    /// batch.remove("key_0");
    ///
    /// db.apply_batch(batch)?;
    /// // key_0 no longer exists, and key_a, key_b, and key_c
    /// // now do exist.
    /// # Ok(()) }
    /// ```
    pub fn apply_batch(&self, batch: Batch) -> Result<()> {
        let _cc = concurrency_control::write();
        let mut guard = pin();
        self.apply_batch_inner(batch, None, &mut guard)
    }

    pub(crate) fn apply_batch_inner(
        &self,
        batch: Batch,
        transaction_batch: Option<Event>,
        guard: &mut Guard,
    ) -> Result<()> {
        let peg = if transaction_batch.is_none() {
            Some(self.context.pin_log(guard)?)
        } else {
            None
        };

        trace!("applying batch {:?}", batch);

        let mut subscriber_reservation = self.subscribers.reserve_batch(&batch);

        for (k, v_opt) in &batch.writes {
            loop {
                if self
                    .insert_inner(
                        k,
                        v_opt.clone(),
                        transaction_batch.is_some(),
                        guard,
                    )?
                    .is_ok()
                {
                    break;
                }
            }
        }

        if let Some(res) = subscriber_reservation.take() {
            if let Some(transaction_batch) = transaction_batch {
                res.complete(&transaction_batch);
            } else {
                res.complete(&Event::single_batch(self.clone(), batch));
            }
        }

        if let Some(peg) = peg {
            // when the peg drops, it ensures all updates
            // written to the log since its creation are
            // recovered atomically
            peg.seal_batch()
        } else {
            Ok(())
        }
    }

    /// Retrieve a value from the `Tree` if it exists.
    ///
    /// # Examples
    ///
    /// ```
    /// # fn main() -> Result<(), Box<dyn std::error::Error>> {
    /// # let config = sled::Config::new().temporary(true);
    /// # let db = config.open()?;
    /// db.insert(&[0], vec![0])?;
    /// assert_eq!(db.get(&[0]), Ok(Some(sled::IVec::from(vec![0]))));
    /// assert_eq!(db.get(&[1]), Ok(None));
    /// # Ok(()) }
    /// ```
    pub fn get<K: AsRef<[u8]>>(&self, key: K) -> Result<Option<IVec>> {
        let mut guard = pin();
        let _cc = concurrency_control::read();
        loop {
            if let Ok(get) = self.get_inner(key.as_ref(), &mut guard)? {
                return Ok(get);
            }
        }
    }

    /// Pass the result of getting a key's value to a closure
    /// without making a new allocation. This effectively
    /// "pushes" your provided code to the data without ever copying
    /// the data, rather than "pulling" a copy of the data to whatever code
    /// is calling `get`.
    ///
    /// # Examples
    ///
    /// ```
    /// # fn main() -> Result<(), Box<dyn std::error::Error>> {
    /// # let config = sled::Config::new().temporary(true);
    /// # let db = config.open()?;
    /// db.insert(&[0], vec![0])?;
    /// db.get_zero_copy(&[0], |value_opt| {
    ///     assert_eq!(
    ///         value_opt,
    ///         Some(&[0][..])
    ///     )
    /// });
    /// db.get_zero_copy(&[1], |value_opt| assert!(value_opt.is_none()));
    /// # Ok(()) }
    /// ```
    pub fn get_zero_copy<K: AsRef<[u8]>, B, F: FnOnce(Option<&[u8]>) -> B>(&self, key: K, f: F) -> Result<B> {
        let mut guard = pin();
        let _cc = concurrency_control::read();

        let _measure = Measure::new(&M.tree_get);

        trace!("getting key {:?}", key.as_ref());

        let View { node_view, pid, .. } =
            self.view_for_key(key.as_ref(), &guard)?;

        let pair = node_view.node_kv_pair(key.as_ref());

        let ret = f(pair.1);

        guard.readset.push(pid);

        Ok(ret)
    }

    pub(crate) fn get_inner(
        &self,
        key: &[u8],
        guard: &mut Guard,
    ) -> Result<Conflictable<Option<IVec>>> {
        let _measure = Measure::new(&M.tree_get);

        trace!("getting key {:?}", key);

        let View { node_view, pid, .. } =
            self.view_for_key(key.as_ref(), guard)?;

        let pair = node_view.node_kv_pair(key.as_ref());
        let val = pair.1.map(IVec::from);

        guard.readset.push(pid);

        Ok(Ok(val))
    }

    #[doc(hidden)]
    #[deprecated(since = "0.24.2", note = "replaced by `Tree::remove`")]
    pub fn del<K: AsRef<[u8]>>(&self, key: K) -> Result<Option<IVec>> {
        self.remove(key)
    }

    /// Delete a value, returning the old value if it existed.
    ///
    /// # Examples
    ///
    /// ```
    /// # fn main() -> Result<(), Box<dyn std::error::Error>> {
    /// # let config = sled::Config::new().temporary(true);
    /// # let db = config.open()?;
    /// db.insert(&[1], vec![1]);
    /// assert_eq!(db.remove(&[1]), Ok(Some(sled::IVec::from(vec![1]))));
    /// assert_eq!(db.remove(&[1]), Ok(None));
    /// # Ok(()) }
    /// ```
    pub fn remove<K: AsRef<[u8]>>(&self, key: K) -> Result<Option<IVec>> {
        let mut guard = pin();
        let _cc = concurrency_control::read();
        loop {
            trace!("removing key {:?}", key.as_ref());

            if let Ok(res) =
                self.insert_inner(key.as_ref(), None, false, &mut guard)?
            {
                return Ok(res);
            }
        }
    }

    /// Compare and swap. Capable of unique creation, conditional modification,
    /// or deletion. If old is `None`, this will only set the value if it
    /// doesn't exist yet. If new is `None`, will delete the value if old is
    /// correct. If both old and new are `Some`, will modify the value if
    /// old is correct.
    ///
    /// It returns `Ok(Ok(()))` if operation finishes successfully.
    ///
    /// If it fails it returns:
    ///     - `Ok(Err(CompareAndSwapError(current, proposed)))` if operation
    ///       failed to setup a new value. `CompareAndSwapError` contains
    ///       current and proposed values.
    ///     - `Err(Error::Unsupported)` if the database is opened in read-only
    ///       mode.
    ///
    /// # Examples
    ///
    /// ```
    /// # fn main() -> Result<(), Box<dyn std::error::Error>> {
    /// # let config = sled::Config::new().temporary(true);
    /// # let db = config.open()?;
    /// // unique creation
    /// assert_eq!(
    ///     db.compare_and_swap(&[1], None as Option<&[u8]>, Some(&[10])),
    ///     Ok(Ok(()))
    /// );
    ///
    /// // conditional modification
    /// assert_eq!(
    ///     db.compare_and_swap(&[1], Some(&[10]), Some(&[20])),
    ///     Ok(Ok(()))
    /// );
    ///
    /// // failed conditional modification -- the current value is returned in
    /// // the error variant
    /// let operation = db.compare_and_swap(&[1], Some(&[30]), Some(&[40]));
    /// assert!(operation.is_ok()); // the operation succeeded
    /// let modification = operation.unwrap();
    /// assert!(modification.is_err());
    /// let actual_value = modification.unwrap_err();
    /// assert_eq!(actual_value.current.map(|ivec| ivec.to_vec()), Some(vec![20]));
    ///
    /// // conditional deletion
    /// assert_eq!(
    ///     db.compare_and_swap(&[1], Some(&[20]), None as Option<&[u8]>),
    ///     Ok(Ok(()))
    /// );
    /// assert_eq!(db.get(&[1]), Ok(None));
    /// # Ok(()) }
    /// ```
    #[allow(clippy::needless_pass_by_value)]
    pub fn compare_and_swap<K, OV, NV>(
        &self,
        key: K,
        old: Option<OV>,
        new: Option<NV>,
    ) -> CompareAndSwapResult
    where
        K: AsRef<[u8]>,
        OV: AsRef<[u8]>,
        NV: Into<IVec>,
    {
        trace!("cas'ing key {:?}", key.as_ref());
        let _measure = Measure::new(&M.tree_cas);

        let guard = pin();
        let _cc = concurrency_control::read();

        let new = new.map(Into::into);

        // we need to retry caps until old != cur, since just because
        // cap fails it doesn't mean our value was changed.
        loop {
            let View { pid, node_view, .. } =
                self.view_for_key(key.as_ref(), &guard)?;

            let (encoded_key, current_value, current_idx) =
                node_view.node_kv_pair(key.as_ref());
            let matches = match (old.as_ref(), &current_value) {
                (None, None) => true,
                (Some(o), Some(c)) => o.as_ref() == &**c,
                _ => false,
            };

            if !matches {
                return Ok(Err(CompareAndSwapError {
                    current: current_value.map(IVec::from),
                    proposed: new,
                }));
            }

            if current_value == new.as_ref().map(AsRef::as_ref) {
                // short-circuit no-op write. this is still correct
                // because we verified that the input matches, so
                // doing the work has the same semantic effect as not
                // doing it in this case.
                return Ok(Ok(()))
            }

            let mut subscriber_reservation = self.subscribers.reserve(&key);

            let frag = if let Some(ref new) = new {
                if current_value.is_none() {
                    Link::Set(encoded_key.into(), new.clone())
                } else {
                    Link::Replace(current_idx, new.clone())
                }
            } else {
                Link::Del(current_idx)
            };
            let link =
                self.context.pagecache.link(pid, node_view.0, frag, &guard)?;

            if link.is_ok() {
                if let Some(res) = subscriber_reservation.take() {
                    let event = subscriber::Event::single_update(
                        self.clone(),
                        key.as_ref().into(),
                        new,
                    );

                    res.complete(&event);
                }

                return Ok(Ok(()));
            }
            M.tree_looped();
        }
    }

    /// Fetch the value, apply a function to it and return the result.
    ///
    /// # Note
    ///
    /// This may call the function multiple times if the value has been
    /// changed from other threads in the meantime.
    ///
    /// # Examples
    ///
    /// ```
    /// # fn main() -> Result<(), Box<dyn std::error::Error>> {
    /// use sled::{Config, Error, IVec};
    /// use std::convert::TryInto;
    ///
    /// let config = Config::new().temporary(true);
    /// let db = config.open()?;
    ///
    /// fn u64_to_ivec(number: u64) -> IVec {
    ///     IVec::from(number.to_be_bytes().to_vec())
    /// }
    ///
    /// let zero = u64_to_ivec(0);
    /// let one = u64_to_ivec(1);
    /// let two = u64_to_ivec(2);
    /// let three = u64_to_ivec(3);
    ///
    /// fn increment(old: Option<&[u8]>) -> Option<Vec<u8>> {
    ///     let number = match old {
    ///         Some(bytes) => {
    ///             let array: [u8; 8] = bytes.try_into().unwrap();
    ///             let number = u64::from_be_bytes(array);
    ///             number + 1
    ///         }
    ///         None => 0,
    ///     };
    ///
    ///     Some(number.to_be_bytes().to_vec())
    /// }
    ///
    /// assert_eq!(db.update_and_fetch("counter", increment), Ok(Some(zero)));
    /// assert_eq!(db.update_and_fetch("counter", increment), Ok(Some(one)));
    /// assert_eq!(db.update_and_fetch("counter", increment), Ok(Some(two)));
    /// assert_eq!(db.update_and_fetch("counter", increment), Ok(Some(three)));
    /// # Ok(()) }
    /// ```
    pub fn update_and_fetch<K, V, F>(
        &self,
        key: K,
        mut f: F,
    ) -> Result<Option<IVec>>
    where
        K: AsRef<[u8]>,
        F: FnMut(Option<&[u8]>) -> Option<V>,
        V: Into<IVec>,
    {
        let key_ref = key.as_ref();
        let mut current = self.get(key_ref)?;

        loop {
            let tmp = current.as_ref().map(AsRef::as_ref);
            let next = f(tmp).map(Into::into);
            match self.compare_and_swap::<_, _, IVec>(
                key_ref,
                tmp,
                next.clone(),
            )? {
                Ok(()) => return Ok(next),
                Err(CompareAndSwapError { current: cur, .. }) => {
                    current = cur;
                }
            }
        }
    }

    /// Fetch the value, apply a function to it and return the previous value.
    ///
    /// # Note
    ///
    /// This may call the function multiple times if the value has been
    /// changed from other threads in the meantime.
    ///
    /// # Examples
    ///
    /// ```
    /// # fn main() -> Result<(), Box<dyn std::error::Error>> {
    /// use sled::{Config, Error, IVec};
    /// use std::convert::TryInto;
    ///
    /// let config = Config::new().temporary(true);
    /// let db = config.open()?;
    ///
    /// fn u64_to_ivec(number: u64) -> IVec {
    ///     IVec::from(number.to_be_bytes().to_vec())
    /// }
    ///
    /// let zero = u64_to_ivec(0);
    /// let one = u64_to_ivec(1);
    /// let two = u64_to_ivec(2);
    ///
    /// fn increment(old: Option<&[u8]>) -> Option<Vec<u8>> {
    ///     let number = match old {
    ///         Some(bytes) => {
    ///             let array: [u8; 8] = bytes.try_into().unwrap();
    ///             let number = u64::from_be_bytes(array);
    ///             number + 1
    ///         }
    ///         None => 0,
    ///     };
    ///
    ///     Some(number.to_be_bytes().to_vec())
    /// }
    ///
    /// assert_eq!(db.fetch_and_update("counter", increment), Ok(None));
    /// assert_eq!(db.fetch_and_update("counter", increment), Ok(Some(zero)));
    /// assert_eq!(db.fetch_and_update("counter", increment), Ok(Some(one)));
    /// assert_eq!(db.fetch_and_update("counter", increment), Ok(Some(two)));
    /// # Ok(()) }
    /// ```
    pub fn fetch_and_update<K, V, F>(
        &self,
        key: K,
        mut f: F,
    ) -> Result<Option<IVec>>
    where
        K: AsRef<[u8]>,
        F: FnMut(Option<&[u8]>) -> Option<V>,
        V: Into<IVec>,
    {
        let key_ref = key.as_ref();
        let mut current = self.get(key_ref)?;

        loop {
            let tmp = current.as_ref().map(AsRef::as_ref);
            let next = f(tmp);
            match self.compare_and_swap(key_ref, tmp, next)? {
                Ok(()) => return Ok(current),
                Err(CompareAndSwapError { current: cur, .. }) => {
                    current = cur;
                }
            }
        }
    }

    /// Subscribe to `Event`s that happen to keys that have
    /// the specified prefix. Events for particular keys are
    /// guaranteed to be witnessed in the same order by all
    /// threads, but threads may witness different interleavings
    /// of `Event`s across different keys. If subscribers don't
    /// keep up with new writes, they will cause new writes
    /// to block. There is a buffer of 1024 items per
    /// `Subscriber`. This can be used to build reactive
    /// and replicated systems.
    ///
    /// `Subscriber` implements both `Iterator<Item = Event>`
    /// and `Future<Output=Option<Event>>`
    ///
    /// # Examples
    ///
    /// Synchronous, blocking subscriber:
    /// ```
    /// # fn main() -> Result<(), Box<dyn std::error::Error>> {
    /// # let config = sled::Config::new().temporary(true);
    /// # let db = config.open()?;
    /// // watch all events by subscribing to the empty prefix
    /// let mut subscriber = db.watch_prefix(vec![]);
    ///
    /// let tree_2 = db.clone();
    /// let thread = std::thread::spawn(move || {
    ///     db.insert(vec![0], vec![1])
    /// });
    ///
    /// // `Subscription` implements `Iterator<Item=Event>`
    /// for event in subscriber.take(1) {
    ///     // Events occur due to single key operations,
    ///     // batches, or transactions. The tree is included
    ///     // so that you may perform a new transaction or
    ///     // operation in response to the event.
    ///     for (tree, key, value_opt) in &event {
    ///         if let Some(value) = value_opt {
    ///             // key `key` was set to value `value`
    ///         } else {
    ///             // key `key` was removed
    ///         }
    ///     }
    /// }
    ///
    /// # thread.join().unwrap();
    /// # Ok(()) }
    /// ```
    /// Asynchronous, non-blocking subscriber:
    ///
    /// `Subscription` implements `Future<Output=Option<Event>>`.
    ///
    /// ```
    /// # async fn foo() {
    /// # let config = sled::Config::new().temporary(true);
    /// # let db = config.open().unwrap();
    /// # let mut subscriber = db.watch_prefix(vec![]);
    /// while let Some(event) = (&mut subscriber).await {
    ///     /* use it */
    /// }
    /// # }
    /// ```
    pub fn watch_prefix<P: AsRef<[u8]>>(&self, prefix: P) -> Subscriber {
        self.subscribers.register(prefix.as_ref())
    }

    /// Synchronously flushes all dirty IO buffers and calls
    /// fsync. If this succeeds, it is guaranteed that all
    /// previous writes will be recovered if the system
    /// crashes. Returns the number of bytes flushed during
    /// this call.
    ///
    /// Flushing can take quite a lot of time, and you should
    /// measure the performance impact of using it on
    /// realistic sustained workloads running on realistic
    /// hardware.
    pub fn flush(&self) -> Result<usize> {
        self.context.pagecache.flush()
    }

    /// Asynchronously flushes all dirty IO buffers
    /// and calls fsync. If this succeeds, it is
    /// guaranteed that all previous writes will
    /// be recovered if the system crashes. Returns
    /// the number of bytes flushed during this call.
    ///
    /// Flushing can take quite a lot of time, and you
    /// should measure the performance impact of
    /// using it on realistic sustained workloads
    /// running on realistic hardware.
    // this clippy check is mis-firing on async code.
    #[allow(clippy::used_underscore_binding)]
    pub async fn flush_async(&self) -> Result<usize> {
        let pagecache = self.context.pagecache.clone();
        if let Some(result) =
            threadpool::spawn(move || pagecache.flush())?.await
        {
            result
        } else {
            Err(Error::ReportableBug(
                "threadpool failed to complete \
                action before shutdown"
                    .to_string(),
            ))
        }
    }

    /// Returns `true` if the `Tree` contains a value for
    /// the specified key.
    ///
    /// # Examples
    ///
    /// ```
    /// # fn main() -> Result<(), Box<dyn std::error::Error>> {
    /// # let config = sled::Config::new().temporary(true);
    /// # let db = config.open()?;
    /// db.insert(&[0], vec![0])?;
    /// assert!(db.contains_key(&[0])?);
    /// assert!(!db.contains_key(&[1])?);
    /// # Ok(()) }
    /// ```
    pub fn contains_key<K: AsRef<[u8]>>(&self, key: K) -> Result<bool> {
        self.get(key).map(|v| v.is_some())
    }

    /// Retrieve the key and value before the provided key,
    /// if one exists.
    ///
    /// # Note
    /// The order follows the Ord implementation for `Vec<u8>`:
    ///
    /// `[] < [0] < [255] < [255, 0] < [255, 255] ...`
    ///
    /// To retain the ordering of numerical types use big endian reprensentation
    ///
    /// # Examples
    ///
    /// ```
    /// # fn main() -> Result<(), Box<dyn std::error::Error>> {
    /// use sled::IVec;
    /// # let config = sled::Config::new().temporary(true);
    /// # let db = config.open()?;
    /// for i in 0..10 {
    ///     db.insert(&[i], vec![i])
    ///         .expect("should write successfully");
    /// }
    ///
    /// assert_eq!(db.get_lt(&[]), Ok(None));
    /// assert_eq!(db.get_lt(&[0]), Ok(None));
    /// assert_eq!(
    ///     db.get_lt(&[1]),
    ///     Ok(Some((IVec::from(&[0]), IVec::from(&[0]))))
    /// );
    /// assert_eq!(
    ///     db.get_lt(&[9]),
    ///     Ok(Some((IVec::from(&[8]), IVec::from(&[8]))))
    /// );
    /// assert_eq!(
    ///     db.get_lt(&[10]),
    ///     Ok(Some((IVec::from(&[9]), IVec::from(&[9]))))
    /// );
    /// assert_eq!(
    ///     db.get_lt(&[255]),
    ///     Ok(Some((IVec::from(&[9]), IVec::from(&[9]))))
    /// );
    /// # Ok(()) }
    /// ```
    pub fn get_lt<K>(&self, key: K) -> Result<Option<(IVec, IVec)>>
    where
        K: AsRef<[u8]>,
    {
        let _measure = Measure::new(&M.tree_get);
        self.range(..key).next_back().transpose()
    }

    /// Retrieve the next key and value from the `Tree` after the
    /// provided key.
    ///
    /// # Note
    /// The order follows the Ord implementation for `Vec<u8>`:
    ///
    /// `[] < [0] < [255] < [255, 0] < [255, 255] ...`
    ///
    /// To retain the ordering of numerical types use big endian reprensentation
    ///
    /// # Examples
    ///
    /// ```
    /// # fn main() -> Result<(), Box<dyn std::error::Error>> {
    /// use sled::IVec;
    /// # let config = sled::Config::new().temporary(true);
    /// # let db = config.open()?;
    /// for i in 0..10 {
    ///     db.insert(&[i], vec![i])?;
    /// }
    ///
    /// assert_eq!(
    ///     db.get_gt(&[]),
    ///     Ok(Some((IVec::from(&[0]), IVec::from(&[0]))))
    /// );
    /// assert_eq!(
    ///     db.get_gt(&[0]),
    ///     Ok(Some((IVec::from(&[1]), IVec::from(&[1]))))
    /// );
    /// assert_eq!(
    ///     db.get_gt(&[1]),
    ///     Ok(Some((IVec::from(&[2]), IVec::from(&[2]))))
    /// );
    /// assert_eq!(
    ///     db.get_gt(&[8]),
    ///     Ok(Some((IVec::from(&[9]), IVec::from(&[9]))))
    /// );
    /// assert_eq!(db.get_gt(&[9]), Ok(None));
    ///
    /// db.insert(500u16.to_be_bytes(), vec![10]);
    /// assert_eq!(
    ///     db.get_gt(&499u16.to_be_bytes()),
    ///     Ok(Some((IVec::from(&500u16.to_be_bytes()), IVec::from(&[10]))))
    /// );
    /// # Ok(()) }
    /// ```
    pub fn get_gt<K>(&self, key: K) -> Result<Option<(IVec, IVec)>>
    where
        K: AsRef<[u8]>,
    {
        let _measure = Measure::new(&M.tree_get);
        self.range((ops::Bound::Excluded(key), ops::Bound::Unbounded))
            .next()
            .transpose()
    }

    /// Merge state directly into a given key's value using the
    /// configured merge operator. This allows state to be written
    /// into a value directly, without any read-modify-write steps.
    /// Merge operators can be used to implement arbitrary data
    /// structures.
    ///
    /// Calling `merge` will return an `Unsupported` error if it
    /// is called without first setting a merge operator function.
    ///
    /// Merge operators are shared by all instances of a particular
    /// `Tree`. Different merge operators may be set on different
    /// `Tree`s.
    ///
    /// # Examples
    ///
    /// ```
    /// # fn main() -> Result<(), Box<dyn std::error::Error>> {
    /// # let config = sled::Config::new().temporary(true);
    /// # let db = config.open()?;
    /// use sled::IVec;
    ///
    /// fn concatenate_merge(
    ///   _key: &[u8],               // the key being merged
    ///   old_value: Option<&[u8]>,  // the previous value, if one existed
    ///   merged_bytes: &[u8]        // the new bytes being merged in
    /// ) -> Option<Vec<u8>> {       // set the new value, return None to delete
    ///   let mut ret = old_value
    ///     .map(|ov| ov.to_vec())
    ///     .unwrap_or_else(|| vec![]);
    ///
    ///   ret.extend_from_slice(merged_bytes);
    ///
    ///   Some(ret)
    /// }
    ///
    /// db.set_merge_operator(concatenate_merge);
    ///
    /// let k = b"k1";
    ///
    /// db.insert(k, vec![0]);
    /// db.merge(k, vec![1]);
    /// db.merge(k, vec![2]);
    /// assert_eq!(db.get(k), Ok(Some(IVec::from(vec![0, 1, 2]))));
    ///
    /// // Replace previously merged data. The merge function will not be called.
    /// db.insert(k, vec![3]);
    /// assert_eq!(db.get(k), Ok(Some(IVec::from(vec![3]))));
    ///
    /// // Merges on non-present values will cause the merge function to be called
    /// // with `old_value == None`. If the merge function returns something (which it
    /// // does, in this case) a new value will be inserted.
    /// db.remove(k);
    /// db.merge(k, vec![4]);
    /// assert_eq!(db.get(k), Ok(Some(IVec::from(vec![4]))));
    /// # Ok(()) }
    /// ```
    pub fn merge<K, V>(&self, key: K, value: V) -> Result<Option<IVec>>
    where
        K: AsRef<[u8]>,
        V: AsRef<[u8]>,
    {
        let _cc = concurrency_control::read();
        loop {
            if let Ok(merge) = self.merge_inner(key.as_ref(), value.as_ref())? {
                return Ok(merge);
            }
        }
    }

    pub(crate) fn merge_inner(
        &self,
        key: &[u8],
        value: &[u8],
    ) -> Result<Conflictable<Option<IVec>>> {
        trace!("merging key {:?}", key);
        let _measure = Measure::new(&M.tree_merge);

        let merge_operator_opt = self.merge_operator.read();

        if merge_operator_opt.is_none() {
            return Err(Error::Unsupported(
                "must set a merge operator on this Tree \
                 before calling merge by calling \
                 Tree::set_merge_operator"
                    .to_owned(),
            ));
        }

        let merge_operator = merge_operator_opt.as_ref().unwrap();

        loop {
            let guard = pin();
            let View { pid, node_view, .. } =
                self.view_for_key(key.as_ref(), &guard)?;

            let (encoded_key, current_value, current_idx) =
                node_view.node_kv_pair(key.as_ref());
            let tmp = current_value.as_ref().map(AsRef::as_ref);
            let new = merge_operator(key, tmp, value).map(IVec::from);

            if new.as_ref().map(AsRef::as_ref) == current_value {
                // short-circuit no-op write
                return Ok(Ok(new));
            }

            let mut subscriber_reservation = self.subscribers.reserve(&key);

            let frag = if let Some(ref new) = new {
                if current_value.is_none() {
                    Link::Set(encoded_key.into(), new.clone())
                } else {
                    Link::Replace(current_idx, new.clone())
                }
            } else {
                Link::Del(current_idx)
            };
            let link =
                self.context.pagecache.link(pid, node_view.0, frag, &guard)?;

            if link.is_ok() {
                if let Some(res) = subscriber_reservation.take() {
                    let event = subscriber::Event::single_update(
                        self.clone(),
                        key.as_ref().into(),
                        new.clone(),
                    );

                    res.complete(&event);
                }

                return Ok(Ok(new));
            }
            M.tree_looped();
        }
    }

    /// Sets a merge operator for use with the `merge` function.
    ///
    /// Merge state directly into a given key's value using the
    /// configured merge operator. This allows state to be written
    /// into a value directly, without any read-modify-write steps.
    /// Merge operators can be used to implement arbitrary data
    /// structures.
    ///
    /// # Panics
    ///
    /// Calling `merge` will panic if no merge operator has been
    /// configured.
    ///
    /// # Examples
    ///
    /// ```
    /// # fn main() -> Result<(), Box<dyn std::error::Error>> {
    /// # let config = sled::Config::new().temporary(true);
    /// # let db = config.open()?;
    /// use sled::IVec;
    ///
    /// fn concatenate_merge(
    ///   _key: &[u8],               // the key being merged
    ///   old_value: Option<&[u8]>,  // the previous value, if one existed
    ///   merged_bytes: &[u8]        // the new bytes being merged in
    /// ) -> Option<Vec<u8>> {       // set the new value, return None to delete
    ///   let mut ret = old_value
    ///     .map(|ov| ov.to_vec())
    ///     .unwrap_or_else(|| vec![]);
    ///
    ///   ret.extend_from_slice(merged_bytes);
    ///
    ///   Some(ret)
    /// }
    ///
    /// db.set_merge_operator(concatenate_merge);
    ///
    /// let k = b"k1";
    ///
    /// db.insert(k, vec![0]);
    /// db.merge(k, vec![1]);
    /// db.merge(k, vec![2]);
    /// assert_eq!(db.get(k), Ok(Some(IVec::from(vec![0, 1, 2]))));
    ///
    /// // Replace previously merged data. The merge function will not be called.
    /// db.insert(k, vec![3]);
    /// assert_eq!(db.get(k), Ok(Some(IVec::from(vec![3]))));
    ///
    /// // Merges on non-present values will cause the merge function to be called
    /// // with `old_value == None`. If the merge function returns something (which it
    /// // does, in this case) a new value will be inserted.
    /// db.remove(k);
    /// db.merge(k, vec![4]);
    /// assert_eq!(db.get(k), Ok(Some(IVec::from(vec![4]))));
    /// # Ok(()) }
    /// ```
    pub fn set_merge_operator(
        &self,
        merge_operator: impl MergeOperator + 'static,
    ) {
        let mut mo_write = self.merge_operator.write();
        *mo_write = Some(Box::new(merge_operator));
    }

    /// Create a double-ended iterator over the tuples of keys and
    /// values in this tree.
    ///
    /// # Examples
    ///
    /// ```
    /// # fn main() -> Result<(), Box<dyn std::error::Error>> {
    /// # let config = sled::Config::new().temporary(true);
    /// # let db = config.open()?;
    /// use sled::IVec;
    /// db.insert(&[1], vec![10]);
    /// db.insert(&[2], vec![20]);
    /// db.insert(&[3], vec![30]);
    /// let mut iter = db.iter();
    /// assert_eq!(
    ///     iter.next().unwrap(),
    ///     Ok((IVec::from(&[1]), IVec::from(&[10])))
    /// );
    /// assert_eq!(
    ///     iter.next().unwrap(),
    ///     Ok((IVec::from(&[2]), IVec::from(&[20])))
    /// );
    /// assert_eq!(
    ///     iter.next().unwrap(),
    ///     Ok((IVec::from(&[3]), IVec::from(&[30])))
    /// );
    /// assert_eq!(iter.next(), None);
    /// # Ok(()) }
    /// ```
    pub fn iter(&self) -> Iter {
        self.range::<Vec<u8>, _>(..)
    }

    /// Create a double-ended iterator over tuples of keys and values,
    /// where the keys fall within the specified range.
    ///
    /// # Examples
    ///
    /// ```
    /// # fn main() -> Result<(), Box<dyn std::error::Error>> {
    /// # let config = sled::Config::new().temporary(true);
    /// # let db = config.open()?;
    /// use sled::IVec;
    /// db.insert(&[0], vec![0])?;
    /// db.insert(&[1], vec![10])?;
    /// db.insert(&[2], vec![20])?;
    /// db.insert(&[3], vec![30])?;
    /// db.insert(&[4], vec![40])?;
    /// db.insert(&[5], vec![50])?;
    ///
    /// let start: &[u8] = &[2];
    /// let end: &[u8] = &[4];
    /// let mut r = db.range(start..end);
    /// assert_eq!(r.next().unwrap(), Ok((IVec::from(&[2]), IVec::from(&[20]))));
    /// assert_eq!(r.next().unwrap(), Ok((IVec::from(&[3]), IVec::from(&[30]))));
    /// assert_eq!(r.next(), None);
    ///
    /// let mut r = db.range(start..end).rev();
    /// assert_eq!(r.next().unwrap(), Ok((IVec::from(&[3]), IVec::from(&[30]))));
    /// assert_eq!(r.next().unwrap(), Ok((IVec::from(&[2]), IVec::from(&[20]))));
    /// assert_eq!(r.next(), None);
    /// # Ok(()) }
    /// ```
    pub fn range<K, R>(&self, range: R) -> Iter
    where
        K: AsRef<[u8]>,
        R: RangeBounds<K>,
    {
        let lo = match range.start_bound() {
            ops::Bound::Included(start) => {
                ops::Bound::Included(IVec::from(start.as_ref()))
            }
            ops::Bound::Excluded(start) => {
                ops::Bound::Excluded(IVec::from(start.as_ref()))
            }
            ops::Bound::Unbounded => ops::Bound::Included(IVec::from(&[])),
        };

        let hi = match range.end_bound() {
            ops::Bound::Included(end) => {
                ops::Bound::Included(IVec::from(end.as_ref()))
            }
            ops::Bound::Excluded(end) => {
                ops::Bound::Excluded(IVec::from(end.as_ref()))
            }
            ops::Bound::Unbounded => ops::Bound::Unbounded,
        };

        Iter {
            tree: self.clone(),
            hi,
            lo,
            cached_node: None,
            going_forward: true,
        }
    }

    /// Create an iterator over tuples of keys and values,
    /// where the all the keys starts with the given prefix.
    ///
    /// # Examples
    ///
    /// ```
    /// # fn main() -> Result<(), Box<dyn std::error::Error>> {
    /// # let config = sled::Config::new().temporary(true);
    /// # let db = config.open()?;
    /// use sled::IVec;
    /// db.insert(&[0, 0, 0], vec![0, 0, 0])?;
    /// db.insert(&[0, 0, 1], vec![0, 0, 1])?;
    /// db.insert(&[0, 0, 2], vec![0, 0, 2])?;
    /// db.insert(&[0, 0, 3], vec![0, 0, 3])?;
    /// db.insert(&[0, 1, 0], vec![0, 1, 0])?;
    /// db.insert(&[0, 1, 1], vec![0, 1, 1])?;
    ///
    /// let prefix: &[u8] = &[0, 0];
    /// let mut r = db.scan_prefix(prefix);
    /// assert_eq!(
    ///     r.next(),
    ///     Some(Ok((IVec::from(&[0, 0, 0]), IVec::from(&[0, 0, 0]))))
    /// );
    /// assert_eq!(
    ///     r.next(),
    ///     Some(Ok((IVec::from(&[0, 0, 1]), IVec::from(&[0, 0, 1]))))
    /// );
    /// assert_eq!(
    ///     r.next(),
    ///     Some(Ok((IVec::from(&[0, 0, 2]), IVec::from(&[0, 0, 2]))))
    /// );
    /// assert_eq!(
    ///     r.next(),
    ///     Some(Ok((IVec::from(&[0, 0, 3]), IVec::from(&[0, 0, 3]))))
    /// );
    /// assert_eq!(r.next(), None);
    /// # Ok(()) }
    /// ```
    pub fn scan_prefix<P>(&self, prefix: P) -> Iter
    where
        P: AsRef<[u8]>,
    {
        let prefix_ref = prefix.as_ref();
        let mut upper = prefix_ref.to_vec();

        while let Some(last) = upper.pop() {
            if last < u8::max_value() {
                upper.push(last + 1);
                return self.range(prefix_ref..&upper);
            }
        }

        self.range(prefix..)
    }

    /// Returns the first key and value in the `Tree`, or
    /// `None` if the `Tree` is empty.
    pub fn first(&self) -> Result<Option<(IVec, IVec)>> {
        self.iter().next().transpose()
    }

    /// Returns the last key and value in the `Tree`, or
    /// `None` if the `Tree` is empty.
    pub fn last(&self) -> Result<Option<(IVec, IVec)>> {
        self.iter().next_back().transpose()
    }

    /// Atomically removes the maximum item in the `Tree` instance.
    ///
    /// # Examples
    ///
    /// ```
    /// # fn main() -> Result<(), Box<dyn std::error::Error>> {
    /// # let config = sled::Config::new().temporary(true);
    /// # let db = config.open()?;
    /// db.insert(&[0], vec![0])?;
    /// db.insert(&[1], vec![10])?;
    /// db.insert(&[2], vec![20])?;
    /// db.insert(&[3], vec![30])?;
    /// db.insert(&[4], vec![40])?;
    /// db.insert(&[5], vec![50])?;
    ///
    /// assert_eq!(&db.pop_max()?.unwrap().0, &[5]);
    /// assert_eq!(&db.pop_max()?.unwrap().0, &[4]);
    /// assert_eq!(&db.pop_max()?.unwrap().0, &[3]);
    /// assert_eq!(&db.pop_max()?.unwrap().0, &[2]);
    /// assert_eq!(&db.pop_max()?.unwrap().0, &[1]);
    /// assert_eq!(&db.pop_max()?.unwrap().0, &[0]);
    /// assert_eq!(db.pop_max()?, None);
    /// # Ok(()) }
    /// ```
    pub fn pop_max(&self) -> Result<Option<(IVec, IVec)>> {
        loop {
            if let Some(first_res) = self.iter().next_back() {
                let first = first_res?;
                if self
                    .compare_and_swap::<_, _, &[u8]>(
                        &first.0,
                        Some(&first.1),
                        None,
                    )?
                    .is_ok()
                {
                    return Ok(Some(first));
                }
            // try again
            } else {
                return Ok(None);
            }
        }
    }

    /// Atomically removes the minimum item in the `Tree` instance.
    ///
    /// # Examples
    ///
    /// ```
    /// # fn main() -> Result<(), Box<dyn std::error::Error>> {
    /// # let config = sled::Config::new().temporary(true);
    /// # let db = config.open()?;
    /// db.insert(&[0], vec![0])?;
    /// db.insert(&[1], vec![10])?;
    /// db.insert(&[2], vec![20])?;
    /// db.insert(&[3], vec![30])?;
    /// db.insert(&[4], vec![40])?;
    /// db.insert(&[5], vec![50])?;
    ///
    /// assert_eq!(&db.pop_min()?.unwrap().0, &[0]);
    /// assert_eq!(&db.pop_min()?.unwrap().0, &[1]);
    /// assert_eq!(&db.pop_min()?.unwrap().0, &[2]);
    /// assert_eq!(&db.pop_min()?.unwrap().0, &[3]);
    /// assert_eq!(&db.pop_min()?.unwrap().0, &[4]);
    /// assert_eq!(&db.pop_min()?.unwrap().0, &[5]);
    /// assert_eq!(db.pop_min()?, None);
    /// # Ok(()) }
    /// ```
    pub fn pop_min(&self) -> Result<Option<(IVec, IVec)>> {
        loop {
            if let Some(first_res) = self.iter().next() {
                let first = first_res?;
                if self
                    .compare_and_swap::<_, _, &[u8]>(
                        &first.0,
                        Some(&first.1),
                        None,
                    )?
                    .is_ok()
                {
                    return Ok(Some(first));
                }
            // try again
            } else {
                return Ok(None);
            }
        }
    }

    /// Returns the number of elements in this tree.
    ///
    /// Beware: performs a full O(n) scan under the hood.
    ///
    /// # Examples
    ///
    /// ```
    /// # fn main() -> Result<(), Box<dyn std::error::Error>> {
    /// # let config = sled::Config::new().temporary(true);
    /// # let db = config.open()?;
    /// db.insert(b"a", vec![0]);
    /// db.insert(b"b", vec![1]);
    /// assert_eq!(db.len(), 2);
    /// # Ok(()) }
    /// ```
    pub fn len(&self) -> usize {
        self.iter().count()
    }

    /// Returns `true` if the `Tree` contains no elements.
    pub fn is_empty(&self) -> bool {
        self.iter().next().is_none()
    }

    /// Clears the `Tree`, removing all values.
    ///
    /// Note that this is not atomic.
    pub fn clear(&self) -> Result<()> {
        for k in self.iter().keys() {
            let key = k?;
            let _old = self.remove(key)?;
        }
        Ok(())
    }

    /// Returns the name of the tree.
    pub fn name(&self) -> IVec {
        self.tree_id.clone()
    }

    /// Returns the CRC32 of all keys and values
    /// in this Tree.
    ///
    /// This is O(N) and locks the underlying tree
    /// for the duration of the entire scan.
    pub fn checksum(&self) -> Result<u32> {
        let mut hasher = crc32fast::Hasher::new();
        let mut iter = self.iter();
        let _cc = concurrency_control::write();
        while let Some(kv_res) = iter.next_inner() {
            let (k, v) = kv_res?;
            hasher.update(&k);
            hasher.update(&v);
        }
        Ok(hasher.finalize())
    }

    fn split_node<'g>(
        &self,
        view: &View<'g>,
        parent_view: &Option<View<'g>>,
        root_pid: PageId,
        guard: &'g Guard,
    ) -> Result<()> {
        trace!("splitting node with pid {}", view.pid);
        // split node
        let (mut lhs, rhs) = view.deref().split();
        let rhs_lo = rhs.lo().to_vec();

        // install right side
        let (rhs_pid, rhs_ptr) = self.context.pagecache.allocate(rhs, guard)?;

        // replace node, pointing next to installed right
        lhs.next = Some(NonZeroU64::new(rhs_pid).unwrap());
        let replace = self.context.pagecache.replace(
            view.pid,
            view.node_view.0,
            lhs,
            guard,
        )?;
        M.tree_child_split_attempt();
        if replace.is_err() {
            // if we failed, don't follow through with the
            // parent split or root hoist.
            let _new_stack = self
                .context
                .pagecache
                .free(rhs_pid, rhs_ptr, guard)?
                .expect("could not free allocated page");
            return Ok(());
        }
        M.tree_child_split_success();

        // either install parent split or hoist root
        if let Some(parent_view) = parent_view {
            M.tree_parent_split_attempt();
            let split_applied = parent_view.parent_split(&rhs_lo, rhs_pid);

            if split_applied.is_none() {
                // due to deep races, it's possible for the
                // parent to already have a node for this lo key.
                // if this is the case, we can skip the parent split
                // because it's probably going to fail anyway.
                return Ok(());
            }

            let parent = split_applied.unwrap();

            let replace = self.context.pagecache.replace(
                parent_view.pid,
                parent_view.node_view.0,
                parent,
                guard,
            )?;
            if replace.is_ok() {
                M.tree_parent_split_success();
            } else {
                // Parent splits are an optimization
                // so we don't need to care if we
                // failed.
            }
        } else {
            let _ = self.root_hoist(root_pid, rhs_pid, &rhs_lo, guard)?;
        }

        Ok(())
    }

    fn root_hoist(
        &self,
        from: PageId,
        to: PageId,
        at: &[u8],
        guard: &Guard,
    ) -> Result<bool> {
        M.tree_root_split_attempt();
        // hoist new root, pointing to lhs & rhs

        let new_root = Node::new_hoisted_root(from, at, to);

        let (new_root_pid, new_root_ptr) =
            self.context.pagecache.allocate(new_root, guard)?;
        debug!("allocated pid {} in root_hoist", new_root_pid);

        debug_delay();

        let cas = self.context.pagecache.cas_root_in_meta(
            &self.tree_id,
            Some(from),
            Some(new_root_pid),
            guard,
        )?;
        if cas.is_ok() {
            debug!("root hoist from {} to {} successful", from, new_root_pid);
            M.tree_root_split_success();

            // we spin in a cas loop because it's possible
            // 2 threads are at this point, and we don't want
            // to cause roots to diverge between meta and
            // our version.
            while self.root.compare_exchange(from, new_root_pid, SeqCst, SeqCst).is_err() {
                std::sync::atomic::spin_loop_hint();
            }

            Ok(true)
        } else {
            debug!(
                "root hoist from {} to {} failed: {:?}",
                from, new_root_pid, cas
            );
            let _new_stack = self
                .context
                .pagecache
                .free(new_root_pid, new_root_ptr, guard)?
                .expect("could not free allocated page");

            Ok(false)
        }
    }

    pub(crate) fn view_for_pid<'g>(
        &self,
        pid: PageId,
        guard: &'g Guard,
    ) -> Result<Option<View<'g>>> {
        loop {
            let node_view_opt = self.context.pagecache.get(pid, guard)?;
            // if let Some((tree_ptr, ref leaf, size)) = &frag_opt {
            if let Some(node_view) = &node_view_opt {
                let size = node_view.0.log_size();
                let view = View { node_view: *node_view, pid, size };
                if view.merging_child.is_some() {
                    self.merge_node(
                        &view,
                        view.merging_child.unwrap().get(),
                        guard,
                    )?;
                } else {
                    return Ok(Some(view));
                }
            } else {
                return Ok(None);
            }
        }
    }

    // Returns the traversal path, completing any observed
    // partially complete splits or merges along the way.
    //
    // We intentionally leave the cyclometric complexity
    // high because attempts to split it up have made
    // the inherent complexity of the operation more
    // challenging to understand.
    #[allow(clippy::cognitive_complexity)]
    pub(crate) fn view_for_key<'g, K>(
        &self,
        key: K,
        guard: &'g Guard,
    ) -> Result<View<'g>>
    where
        K: AsRef<[u8]>,
    {
        #[cfg(any(test, feature = "lock_free_delays"))]
        const MAX_LOOPS: usize = usize::max_value();

        #[cfg(not(any(test, feature = "lock_free_delays")))]
        const MAX_LOOPS: usize = 1_000_000;

        let _measure = Measure::new(&M.tree_traverse);

        let mut cursor = self.root.load(Acquire);
        let mut root_pid = cursor;
        let mut parent_view = None;
        let mut unsplit_parent = None;
        let mut took_leftmost_branch = false;

        macro_rules! retry {
            () => {
                trace!(
                    "retrying at line {} when cursor was {}",
                    line!(),
                    cursor
                );
                cursor = self.root.load(Acquire);
                root_pid = cursor;
                parent_view = None;
                unsplit_parent = None;
                took_leftmost_branch = false;
                continue;
            };
        }

        for _ in 0..MAX_LOOPS {
            if cursor == u64::max_value() {
                // this collection has been explicitly removed
                return Err(Error::CollectionNotFound(self.tree_id.clone()));
            }

            let node_opt = self.view_for_pid(cursor, guard)?;

            let view = if let Some(view) = node_opt {
                view
            } else {
                retry!();
            };

            // When we encounter a merge intention, we collaboratively help out
            if view.merging_child.is_some() {
                self.merge_node(
                    &view,
                    view.merging_child.unwrap().get(),
                    guard,
                )?;
                retry!();
            } else if view.merging {
                // we missed the parent merge intention due to a benign race,
                // so go around again and try to help out if necessary
                retry!();
            }

            let overshot = key.as_ref() < view.lo();
            let undershot = if let Some(hi) = view.hi() {
                key.as_ref() >= hi
            } else {
                false
            };

            if overshot {
                // merge interfered, reload root and retry
                retry!();
            }

            if view.should_split() {
                self.split_node(&view, &parent_view, root_pid, guard)?;
                retry!();
            }

            if undershot {
                // half-complete split detect & completion
                cursor = view
                    .next
                    .expect(
                        "if our hi bound is not Inf (inity), \
                     we should have a right sibling",
                    )
                    .get();
                if unsplit_parent.is_none() && parent_view.is_some() {
                    unsplit_parent = parent_view.clone();
                } else if parent_view.is_none() && view.lo().is_empty() {
                    assert!(unsplit_parent.is_none());
                    assert_eq!(view.pid, root_pid);
                    // we have found a partially-split root
                    if self.root_hoist(
                        root_pid,
                        view.next.unwrap().get(),
                        view.hi().unwrap(),
                        guard,
                    )? {
                        M.tree_root_split_success();
                        retry!();
                    }
                }
                continue;
            } else if let Some(unsplit_parent) = unsplit_parent.take() {
                // we have found the proper page for
                // our cooperative parent split
                trace!(
                    "trying to apply split of child with \
                    lo key of {:?} to parent pid {}",
                    view.lo(), unsplit_parent.pid
                );
                let split_applied =
                    unsplit_parent.parent_split(view.lo(), cursor);

                if split_applied.is_none() {
                    // due to deep races, it's possible for the
                    // parent to already have a node for this lo key.
                    // if this is the case, we can skip the parent split
                    // because it's probably going to fail anyway.
                    retry!();
                }

                let parent: Node = split_applied.unwrap();

                M.tree_parent_split_attempt();
                let replace = self.context.pagecache.replace(
                    unsplit_parent.pid,
                    unsplit_parent.node_view.0,
                    parent,
                    guard,
                )?;
                if replace.is_ok() {
                    M.tree_parent_split_success();
                }
            }

            // detect whether a node is mergeable, and begin
            // the merge process.
            // NB we can never begin merging a node that is
            // the leftmost child of an index, because it
            // would be merged into a different index, which
            // would add considerable complexity to this already
            // fairly complex implementation.
            if !took_leftmost_branch && parent_view.is_some() && view.should_merge() {
                let parent = parent_view.as_mut().unwrap();
                assert!(parent.merging_child.is_none());
                if parent.can_merge_child(cursor) {
                    let frag = Link::ParentMergeIntention(cursor);

                    let link = self.context.pagecache.link(
                        parent.pid,
                        parent.node_view.0,
                        frag,
                        guard,
                    )?;

                    if let Ok(new_parent_ptr) = link {
                        parent.node_view = NodeView(new_parent_ptr);
                        self.merge_node(parent, cursor, guard)?;
                        retry!();
                    }
                }
            }

            if view.is_index {
                let next = view.index_next_node(key.as_ref());
                took_leftmost_branch = next.0 == 0;
                parent_view = Some(view);
                cursor = next.1;
            } else {
                assert!(!overshot && !undershot);
                return Ok(view);
            }
        }
        panic!(
            "cannot find pid {} in view_for_key, looking for key {:?} in tree",
            cursor,
            key.as_ref(),
        );
    }

    fn cap_merging_child<'g>(
        &'g self,
        child_pid: PageId,
        guard: &'g Guard,
    ) -> Result<Option<View<'g>>> {
        // Get the child node and try to install a `MergeCap` frag.
        // In case we succeed, we break, otherwise we try from the start.
        loop {
            let mut child_view = if let Some(child_view) =
                self.view_for_pid(child_pid, guard)?
            {
                child_view
            } else {
                // the child was already freed, meaning
                // somebody completed this whole loop already
                return Ok(None);
            };

            if child_view.merging {
                trace!("child pid {} already merging", child_pid);
                return Ok(Some(child_view));
            }

            let install_frag = self.context.pagecache.link(
                child_pid,
                child_view.node_view.0,
                Link::ChildMergeCap,
                guard,
            )?;
            match install_frag {
                Ok(new_ptr) => {
                    trace!("child pid {} merge capped", child_pid);
                    child_view.node_view = NodeView(new_ptr);
                    return Ok(Some(child_view));
                }
                Err(Some((_, _))) => {
                    trace!(
                        "child pid {} merge cap failed, retrying",
                        child_pid
                    );
                    continue;
                }
                Err(None) => {
                    trace!("child pid {} already freed", child_pid);
                    return Ok(None);
                }
            }
        }
    }

    fn install_parent_merge<'g>(
        &self,
        parent_view: &View<'g>,
        child_pid: PageId,
        guard: &'g Guard,
    ) -> Result<bool> {
        let mut parent_view = Cow::Borrowed(parent_view);
        loop {
            let linked = self.context.pagecache.link(
                parent_view.pid,
                parent_view.node_view.0,
                Link::ParentMergeConfirm,
                guard,
            )?;
            match linked {
                Ok(_) => {
                    trace!(
                        "ParentMergeConfirm succeeded on parent pid {}, \
                         now freeing child pid {}",
                        parent_view.pid,
                        child_pid
                    );
                    return Ok(true);
                }
                Err(None) => {
                    trace!(
                        "ParentMergeConfirm \
                         failed on (now freed) parent pid {}",
                        parent_view.pid
                    );
                    return Ok(false);
                }
                Err(_) => {
                    let new_parent_view = if let Some(new_parent_view) =
                        self.view_for_pid(parent_view.pid, guard)?
                    {
                        trace!(
                            "failed to confirm merge \
                             on parent pid {}, trying again",
                            parent_view.pid
                        );
                        new_parent_view
                    } else {
                        trace!(
                            "failed to confirm merge \
                             on parent pid {}, which was freed",
                            parent_view.pid
                        );
                        return Ok(false);
                    };

                    if new_parent_view.merging_child.map(NonZeroU64::get)
                        != Some(child_pid)
                    {
                        trace!(
                            "someone else must have already \
                             completed the merge, and now the \
                             merging child for parent pid {} is {:?}",
                            new_parent_view.pid,
                            new_parent_view.merging_child
                        );
                        return Ok(false);
                    }

                    parent_view = Cow::Owned(new_parent_view);
                }
            }
        }
    }

    pub(crate) fn merge_node<'g>(
        &self,
        parent_view: &View<'g>,
        child_pid: PageId,
        guard: &'g Guard,
    ) -> Result<()> {
        trace!(
            "merging child pid {} of parent pid {}",
            child_pid,
            parent_view.pid
        );

        let child_view = if let Some(merging_child) =
            self.cap_merging_child(child_pid, guard)?
        {
            merging_child
        } else {
            return Ok(());
        };

        assert!(parent_view.is_index);
        let child_index = parent_view
            .iter_index_pids()
            .position(|pid| pid == child_pid)
            .unwrap();

        assert_ne!(
            child_index, 0,
            "merging child must not be the \
             leftmost child of its parent"
        );

        let mut merge_index = child_index - 1;

        // we assume caller only merges when
        // the node to be merged is not the
        // leftmost child.
        let mut cursor_pid = parent_view.index_pid(merge_index);

        // searching for the left sibling to merge the target page into
        loop {
            // The only way this child could have been freed is if the original
            // merge has already been handled. Only in that case can this child
            // have been freed
            trace!(
                "cursor_pid is {} while looking for left sibling",
                cursor_pid
            );
            let cursor_view = if let Some(cursor_view) =
                self.view_for_pid(cursor_pid, guard)?
            {
                cursor_view
            } else {
                trace!(
                    "couldn't retrieve frags for freed \
                     (possibly outdated) prospective left \
                     sibling with pid {}",
                    cursor_pid
                );

                if merge_index == 0 {
                    trace!(
                        "failed to find any left sibling for \
                         merging pid {}, which means this merge \
                         must have already completed.",
                        child_pid
                    );
                    return Ok(());
                }

                merge_index -= 1;
                cursor_pid = parent_view.index_pid(merge_index);

                continue;
            };

            // This means that `cursor_node` is the node we want to replace
            if cursor_view.next.map(NonZeroU64::get) == Some(child_pid) {
                trace!(
                    "found left sibling pid {} points to merging node pid {}",
                    cursor_view.pid,
                    child_pid
                );
                let cursor_node = cursor_view.node_view;

                let replacement = cursor_node.receive_merge(&child_view);
                let replace = self.context.pagecache.replace(
                    cursor_pid,
                    cursor_node.0,
                    replacement,
                    guard,
                )?;
                match replace {
                    Ok(_) => {
                        trace!(
                            "merged node pid {} into left sibling pid {}",
                            child_pid,
                            cursor_pid
                        );
                        break;
                    }
                    Err(None) => {
                        trace!(
                            "failed to merge pid {} into \
                             pid {} since pid {} doesn't exist anymore",
                            child_pid,
                            cursor_pid,
                            cursor_pid
                        );
                        return Ok(());
                    }
                    Err(_) => {
                        trace!(
                            "failed to merge pid {} into \
                             pid {} due to cas failure",
                            child_pid,
                            cursor_pid
                        );
                        continue;
                    }
                }
            } else if cursor_view.hi() >= Some(child_view.lo()) {
                // we overshot the node being merged,
                trace!(
                    "cursor pid {} has hi key {:?}, which is \
                     >= merging child pid {}'s lo key of {:?}, breaking",
                    cursor_pid,
                    cursor_view.hi(),
                    child_pid,
                    child_view.lo()
                );
                break;
            } else {
                // In case we didn't find the child, we get the next cursor node
                if let Some(next) = cursor_view.next {
                    trace!(
                        "traversing from cursor pid {} to right sibling pid {}",
                        cursor_pid,
                        next
                    );
                    cursor_pid = next.get();
                } else {
                    trace!(
                        "hit the right side of the tree without finding \
                         a left sibling for merging child pid {}",
                        child_pid
                    );
                    break;
                }
            }
        }

        trace!(
            "trying to install parent merge \
             confirmation of merged child pid {} for parent pid {}",
            child_pid,
            parent_view.pid
        );

        let should_continue =
            self.install_parent_merge(parent_view, child_pid, guard)?;

        if !should_continue {
            return Ok(());
        }

        match self.context.pagecache.free(
            child_pid,
            child_view.node_view.0,
            guard,
        )? {
            Ok(_) => {
                // we freed it
                trace!("freed merged pid {}", child_pid);
            }
            Err(None) => {
                // someone else freed it
                trace!("someone else freed merged pid {}", child_pid);
            }
            Err(Some(_)) => {
                trace!(
                    "someone was able to reuse freed merged pid {}",
                    child_pid
                );
                // it was reused somehow after we
                // observed it as in the merging state
                panic!(
                    "somehow the merging child was reused \
                     before all threads that witnessed its previous \
                     merge have left their epoch"
                )
            }
        }

        trace!("finished with merge of pid {}", child_pid);
        Ok(())
    }

    // Remove all pages for this tree from the underlying
    // PageCache. This will leave orphans behind if
    // the tree crashes during gc.
    pub(crate) fn gc_pages(
        &self,
        mut leftmost_chain: Vec<PageId>,
    ) -> Result<()> {
        let guard = pin();

        while let Some(mut pid) = leftmost_chain.pop() {
            loop {
                let cursor_view =
                    if let Some(view) = self.view_for_pid(pid, &guard)? {
                        view
                    } else {
                        trace!(
                            "encountered Free node pid {} while GC'ing tree",
                            pid
                        );
                        break;
                    };

                let ret = self.context.pagecache.free(
                    pid,
                    cursor_view.node_view.0,
                    &guard,
                )?;

                if ret.is_ok() {
                    let next_pid = if let Some(next_pid) = cursor_view.next {
                        next_pid
                    } else {
                        break;
                    };
                    assert_ne!(pid, next_pid.get());
                    pid = next_pid.get();
                }
            }
        }

        Ok(())
    }

    #[doc(hidden)]
    pub fn verify_integrity(&self) -> Result<()> {
        // verification happens in attempt_fmt
        self.attempt_fmt()?;
        Ok(())
    }

    // format and verify tree integrity
    fn attempt_fmt(&self) -> Result<Option<String>> {
        let mut f = String::new();
        let guard = pin();

        let mut pid = self.root.load(Acquire);
        if pid == 0 {
            panic!("somehow tree root was 0");
        }
        let mut left_most = pid;
        let mut level = 0;
        let mut expected_pids = FastSet8::default();
        let mut referenced_pids = FastSet8::default();
        let mut loop_detector = FastSet8::default();

        expected_pids.insert(pid);

        f.push_str("\tlevel 0:\n");

        loop {
            let get_res = self.view_for_pid(pid, &guard);
            let node = match get_res {
                Ok(Some(ref view)) => {
                    expected_pids.remove(&pid);
                    if loop_detector.contains(&pid) {
                        if cfg!(feature = "testing") {
                            panic!(
                                "detected a loop while iterating over the Tree. \
                                pid {} was encountered multiple times",
                                pid
                            );
                        } else {
                            error!(
                                "detected a loop while iterating over the Tree. \
                                pid {} was encountered multiple times",
                                pid
                            );
                        }
                    } else {
                        loop_detector.insert(pid);
                    }

                    view.deref()
                }
                Ok(None) => {
                    if cfg!(feature = "testing") {
                        error!(
                            "Tree::fmt failed to read node pid {} \
                             that has been freed",
                            pid,
                        );
                        return Ok(None);
                    } else {
                        error!(
                            "Tree::fmt failed to read node pid {} \
                             that has been freed",
                            pid,
                        );
                    }
                    break;
                }
                Err(e) => {
                    error!(
                        "hit error while trying to pull pid {}: {:?}",
                        pid, e
                    );
                    return Err(e);
                }
            };

            f.push_str(&format!("\t\t{}: {:?}\n", pid, node));

            if node.is_index {
                for pid in node.iter_index_pids() {
                    referenced_pids.insert(pid);
                }
            }

            if let Some(next_pid) = node.next {
                pid = next_pid.get();
            } else {
                // we've traversed our level, time to bump down
                let left_get_res = self.view_for_pid(left_most, &guard);
                let left_node = if let Ok(Some(ref view)) = left_get_res {
                    view
                } else {
                    panic!(
                        "pagecache returned non-base node: {:?}",
                        left_get_res
                    )
                };

                if left_node.is_index {
                    if let Some(next_pid) = left_node.iter_index_pids().next() {
                        pid = next_pid;
                        left_most = next_pid;
                        log::trace!("set left_most to {}", next_pid);
                        level += 1;
                        f.push_str(&format!("\n\tlevel {}:\n", level));
                        assert!(
                            expected_pids.is_empty(),
                            "expected pids {:?} but never \
                                saw them on this level. tree so far: {}",
                            expected_pids,
                            f
                        );
                        std::mem::swap(
                            &mut expected_pids,
                            &mut referenced_pids,
                        );
                    } else {
                        panic!("trying to debug print empty index node");
                    }
                } else {
                    // we've reached the end of our tree, all leafs are on
                    // the lowest level.
                    break;
                }
            }
        }

        Ok(Some(f))
    }
}

impl Debug for Tree {
    fn fmt(
        &self,
        f: &mut fmt::Formatter<'_>,
    ) -> std::result::Result<(), fmt::Error> {
        f.write_str("Tree: \n\t")?;
        self.context.pagecache.fmt(f)?;

        if let Some(fmt) = self.attempt_fmt().map_err(|_| std::fmt::Error)? {
            f.write_str(&fmt)?;
            return Ok(());
        }

        if cfg!(feature = "testing") {
            panic!(
                "failed to fmt Tree due to expected page disappearing part-way through"
            );
        } else {
            log::error!(
                "failed to fmt Tree due to expected page disappearing part-way through"
            );
            Ok(())
        }
    }
}

/// Compare and swap result.
///
/// It returns `Ok(Ok(()))` if operation finishes successfully and
///     - `Ok(Err(CompareAndSwapError(current, proposed)))` if operation failed
///       to setup a new value. `CompareAndSwapError` contains current and
///       proposed values.
///     - `Err(Error::Unsupported)` if the database is opened in read-only mode.
///       otherwise.
pub type CompareAndSwapResult =
    Result<std::result::Result<(), CompareAndSwapError>>;

impl From<Error> for CompareAndSwapResult {
    fn from(error: Error) -> Self {
        Err(error)
    }
}

/// Compare and swap error.
#[derive(Debug, Clone, PartialEq, Eq, PartialOrd, Ord, Hash)]
pub struct CompareAndSwapError {
    /// The current value which caused your CAS to fail.
    pub current: Option<IVec>,
    /// Returned value that was proposed unsuccessfully.
    pub proposed: Option<IVec>,
}

impl fmt::Display for CompareAndSwapError {
    fn fmt(&self, f: &mut fmt::Formatter<'_>) -> fmt::Result {
        write!(f, "Compare and swap conflict")
    }
}

impl std::error::Error for CompareAndSwapError {}<|MERGE_RESOLUTION|>--- conflicted
+++ resolved
@@ -3,12 +3,8 @@
     hash::{Hasher, Hash},
     cmp::{PartialOrd, PartialEq, Ordering, Ord},
     fmt::{self, Debug},
-<<<<<<< HEAD
-    ops::{self, Deref, RangeBounds, },
-=======
     num::NonZeroU64,
     ops::{self, Deref, RangeBounds},
->>>>>>> aa3fcf37
     sync::atomic::Ordering::SeqCst,
 };
 
